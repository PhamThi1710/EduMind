--- conflicted
+++ resolved
@@ -1,30 +1,26 @@
-import subprocess
-import uvicorn
-import threading
-
-from machine.server import machine
-
-def run_dramatiq():
-    def run_worker():
-        # Run dramatiq worker for `my_tasks` module
-<<<<<<< HEAD
-        subprocess.run(["dramatiq", "worker", "--processes", "2"])
-=======
-        subprocess.run(["dramatiq", "worker", "--processes", "3"])
->>>>>>> d44e967b
-
-    threading.Thread(target=run_worker, daemon=True).start()
-
-
-def run():
-    uvicorn.run(
-        app="machine.server:machine",
-        host=machine.settings.APP_HOST,
-        port=machine.settings.APP_PORT,
-        reload=machine.settings.DEBUG
-    )
-
-
-if __name__ == "__main__":
-    run_dramatiq()
-    run()
+import subprocess
+import uvicorn
+import threading
+
+from machine.server import machine
+
+def run_dramatiq():
+    def run_worker():
+        # Run dramatiq worker for `my_tasks` module
+        subprocess.run(["dramatiq", "worker", "--processes", "3"])
+
+    threading.Thread(target=run_worker, daemon=True).start()
+
+
+def run():
+    uvicorn.run(
+        app="machine.server:machine",
+        host=machine.settings.APP_HOST,
+        port=machine.settings.APP_PORT,
+        reload=machine.settings.DEBUG
+    )
+
+
+if __name__ == "__main__":
+    run_dramatiq()
+    run()