<<<<<<< HEAD
#!snippets/judge0_api.py
from typing import Any
import httpx
from core.settings import settings as env_settings
from core.logger import syslog
from contextlib import asynccontextmanager
from typing import AsyncGenerator

@asynccontextmanager
async def judge0_httpx_client() -> AsyncGenerator[httpx.AsyncClient, None]:
    default_headers = {
        "x-rapidapi-host": env_settings.RAPIDAPI_HOST,
        "x-rapidapi-key": env_settings.RAPIDAPI_KEY
    },

    api_base_url = env_settings.JUDGE0_URL
    
    async with httpx.AsyncClient(
        base_url=api_base_url, headers=default_headers
    ) as client:
        yield client

async def evaluate_test_cases(
    source_code: str, language_id: int, test_cases: list[dict[str, str]]
) -> list[dict[str, Any]]:
    """Evaluate test cases using Judge0 batch API.

    Args:
        source_code (str): User's source code.
        language_id (int): Judge0 language ID.
        test_cases (list[dict[str, str]]): Test cases with 'input' and 'expected' keys.

    Returns:
        list[dict[str, Any]]: Evaluation results per test case.
    """
    results: list[dict[str, Any]] = []

    submissions_payload = [
        {
            "source_code": source_code,
            "language_id": language_id,
            "stdin": case["input"],
            "expected_output": case["expected"],
        }
        for case in test_cases
    ]

    async with httpx.AsyncClient(timeout=10.0) as client:
        try:
            submit_response = await client.post(
                f"{env_settings.JUDGE0_URL}/submissions/batch",
                json={"submissions": submissions_payload},
                headers={
                    "x-rapidapi-host": env_settings.RAPIDAPI_HOST,
                    "x-rapidapi-key": env_settings.RAPIDAPI_KEY,
                },
                params={"base64_encoded": False},
            )
            submit_response.raise_for_status()
            tokens_response = submit_response.json()
        except httpx.HTTPError as exc:
            syslog.error(f"Judge0 batch submission failed: {exc}")
            raise

    tokens = [entry.get("token") for entry in tokens_response if "token" in entry]
    if not tokens:
        raise ValueError("No valid submission tokens returned from Judge0.")

    return await get_submission_results(tokens, test_cases)


async def get_submission_results(
    tokens: list[str], test_cases: list[dict[str, str]]
) -> list[dict[str, Any]]:
    """Retrieve results for a batch of Judge0 tokens.

    Args:
        tokens (list[str]): List of submission tokens.
        test_cases (list[dict[str, str]]): Corresponding test cases.

    Returns:
        list[dict[str, Any]]: Detailed results per submission.
    """
    async with httpx.AsyncClient(timeout=10.0) as client:
        try:
            tokens_str = ",".join(tokens)
            result_response = await client.get(
                f"{env_settings.JUDGE0_URL}/submissions/batch",
                headers={
                    "x-rapidapi-host": env_settings.RAPIDAPI_HOST,
                    "x-rapidapi-key": env_settings.RAPIDAPI_KEY,
                },
                params={"tokens": tokens_str, "base64_encoded": False},
            )
            result_response.raise_for_status()
            result_data = result_response.json()
        except httpx.HTTPError as exc:
            syslog.error(f"Failed to retrieve Judge0 results: {exc}")
            raise

    judge0_submissions = result_data.get("submissions", [])
    results: list[dict[str, Any]] = []

    for i, result in enumerate(judge0_submissions):
        passed = result.get("status", {}).get("id") == 3
        results.append(
            {
                "test_case": i + 1,
                "token": result.get("token"),
                "input": test_cases[i]["input"],
                "expected": test_cases[i]["expected"],
                "stdout": result.get("stdout"),
                "stderr": result.get("stderr"),
                "status": result.get("status", {}).get("description"),
                "passed": passed,
            }
        )

    return results

=======
#!snippets/judge0_api.py
import base64

from typing import Any
import httpx
from core.settings import settings as env_settings
from core.logger import syslog
from contextlib import asynccontextmanager
from typing import AsyncGenerator

@asynccontextmanager
async def judge0_httpx_client() -> AsyncGenerator[httpx.AsyncClient, None]:
    default_headers = {
        "x-rapidapi-host": env_settings.RAPIDAPI_HOST,
        "x-rapidapi-key": env_settings.RAPIDAPI_KEY
    },

    api_base_url = env_settings.JUDGE0_URL
    
    async with httpx.AsyncClient(
        base_url=api_base_url, headers=default_headers
    ) as client:
        yield client

async def evaluate_test_cases(
    source_code: str, language_id: int, test_cases: list[dict[str, str]]
) -> list[dict[str, Any]]:
    """Evaluate test cases using Judge0 batch API.

    Args:
        source_code (str): User's source code.
        language_id (int): Judge0 language ID.
        test_cases (list[dict[str, str]]): Test cases with 'input' and 'expected' keys.

    Returns:
        list[dict[str, Any]]: Evaluation results per test case.
    """
    results: list[dict[str, Any]] = []

#    source_code_bytes = source_code.encode('utf-8')
#    encoded_bytes = base64.b64encode(source_code_bytes)
#    b64_source_code = encoded_bytes.decode("utf-8")

    submissions_payload = [
        {
            "source_code": source_code,
            "language_id": language_id,
            "stdin": case["input"],
            "expected_output": case["expected"],
        }
        for case in test_cases
    ]

    async with httpx.AsyncClient(timeout=10.0) as client:
        try:
            submit_response = await client.post(
                f"{env_settings.JUDGE0_URL}/submissions/batch",
                json={"submissions": submissions_payload},
                headers={
                    "x-rapidapi-host": env_settings.RAPIDAPI_HOST,
                    "x-rapidapi-key": env_settings.RAPIDAPI_KEY,
                },
                params={"base64_encoded": False},
            )
            submit_response.raise_for_status()
            tokens_response = submit_response.json()
        except httpx.HTTPError as exc:
            syslog.error(f"Judge0 batch submission failed: {exc}")
            raise

    tokens = [entry.get("token") for entry in tokens_response if "token" in entry]
    if not tokens:
        raise ValueError("No valid submission tokens returned from Judge0.")

    return await get_submission_results(tokens, test_cases)


async def get_submission_results(
    tokens: list[str], test_cases: list[dict[str, str]]
) -> list[dict[str, Any]]:
    """Retrieve results for a batch of Judge0 tokens.

    Args:
        tokens (list[str]): List of submission tokens.
        test_cases (list[dict[str, str]]): Corresponding test cases.

    Returns:
        list[dict[str, Any]]: Detailed results per submission.
    """
    async with httpx.AsyncClient(timeout=10.0) as client:
        try:
            tokens_str = ",".join(tokens)
            result_response = await client.get(
                f"{env_settings.JUDGE0_URL}/submissions/batch",
                headers={
                    "x-rapidapi-host": env_settings.RAPIDAPI_HOST,
                    "x-rapidapi-key": env_settings.RAPIDAPI_KEY,
                },
                params={"tokens": tokens_str, "base64_encoded": False},
            )
            print(result_response.text)
            result_response.raise_for_status()
            result_data = result_response.json()
        except httpx.HTTPError as exc:
            syslog.error(f"Failed to retrieve Judge0 results: {exc}")
            raise

    judge0_submissions = result_data.get("submissions", [])
    results: list[dict[str, Any]] = []

    for i, result in enumerate(judge0_submissions):
        passed = result.get("status", {}).get("id") == 3
        results.append(
            {
                "test_case": i + 1,
                "token": result.get("token"),
                "input": test_cases[i]["input"],
                "expected": test_cases[i]["expected"],
                "time": result.get("time"),
                "memory": result.get("memory"),
                "stdout": result.get("stdout"),
                "stderr": result.get("stderr"),
                "status": result.get("status", {}).get("description"),
                "passed": passed,
            }
        )

    return results
>>>>>>> ba0789ee
<|MERGE_RESOLUTION|>--- conflicted
+++ resolved
@@ -1,125 +1,3 @@
-<<<<<<< HEAD
-#!snippets/judge0_api.py
-from typing import Any
-import httpx
-from core.settings import settings as env_settings
-from core.logger import syslog
-from contextlib import asynccontextmanager
-from typing import AsyncGenerator
-
-@asynccontextmanager
-async def judge0_httpx_client() -> AsyncGenerator[httpx.AsyncClient, None]:
-    default_headers = {
-        "x-rapidapi-host": env_settings.RAPIDAPI_HOST,
-        "x-rapidapi-key": env_settings.RAPIDAPI_KEY
-    },
-
-    api_base_url = env_settings.JUDGE0_URL
-    
-    async with httpx.AsyncClient(
-        base_url=api_base_url, headers=default_headers
-    ) as client:
-        yield client
-
-async def evaluate_test_cases(
-    source_code: str, language_id: int, test_cases: list[dict[str, str]]
-) -> list[dict[str, Any]]:
-    """Evaluate test cases using Judge0 batch API.
-
-    Args:
-        source_code (str): User's source code.
-        language_id (int): Judge0 language ID.
-        test_cases (list[dict[str, str]]): Test cases with 'input' and 'expected' keys.
-
-    Returns:
-        list[dict[str, Any]]: Evaluation results per test case.
-    """
-    results: list[dict[str, Any]] = []
-
-    submissions_payload = [
-        {
-            "source_code": source_code,
-            "language_id": language_id,
-            "stdin": case["input"],
-            "expected_output": case["expected"],
-        }
-        for case in test_cases
-    ]
-
-    async with httpx.AsyncClient(timeout=10.0) as client:
-        try:
-            submit_response = await client.post(
-                f"{env_settings.JUDGE0_URL}/submissions/batch",
-                json={"submissions": submissions_payload},
-                headers={
-                    "x-rapidapi-host": env_settings.RAPIDAPI_HOST,
-                    "x-rapidapi-key": env_settings.RAPIDAPI_KEY,
-                },
-                params={"base64_encoded": False},
-            )
-            submit_response.raise_for_status()
-            tokens_response = submit_response.json()
-        except httpx.HTTPError as exc:
-            syslog.error(f"Judge0 batch submission failed: {exc}")
-            raise
-
-    tokens = [entry.get("token") for entry in tokens_response if "token" in entry]
-    if not tokens:
-        raise ValueError("No valid submission tokens returned from Judge0.")
-
-    return await get_submission_results(tokens, test_cases)
-
-
-async def get_submission_results(
-    tokens: list[str], test_cases: list[dict[str, str]]
-) -> list[dict[str, Any]]:
-    """Retrieve results for a batch of Judge0 tokens.
-
-    Args:
-        tokens (list[str]): List of submission tokens.
-        test_cases (list[dict[str, str]]): Corresponding test cases.
-
-    Returns:
-        list[dict[str, Any]]: Detailed results per submission.
-    """
-    async with httpx.AsyncClient(timeout=10.0) as client:
-        try:
-            tokens_str = ",".join(tokens)
-            result_response = await client.get(
-                f"{env_settings.JUDGE0_URL}/submissions/batch",
-                headers={
-                    "x-rapidapi-host": env_settings.RAPIDAPI_HOST,
-                    "x-rapidapi-key": env_settings.RAPIDAPI_KEY,
-                },
-                params={"tokens": tokens_str, "base64_encoded": False},
-            )
-            result_response.raise_for_status()
-            result_data = result_response.json()
-        except httpx.HTTPError as exc:
-            syslog.error(f"Failed to retrieve Judge0 results: {exc}")
-            raise
-
-    judge0_submissions = result_data.get("submissions", [])
-    results: list[dict[str, Any]] = []
-
-    for i, result in enumerate(judge0_submissions):
-        passed = result.get("status", {}).get("id") == 3
-        results.append(
-            {
-                "test_case": i + 1,
-                "token": result.get("token"),
-                "input": test_cases[i]["input"],
-                "expected": test_cases[i]["expected"],
-                "stdout": result.get("stdout"),
-                "stderr": result.get("stderr"),
-                "status": result.get("status", {}).get("description"),
-                "passed": passed,
-            }
-        )
-
-    return results
-
-=======
 #!snippets/judge0_api.py
 import base64
 
@@ -248,4 +126,3 @@
         )
 
     return results
->>>>>>> ba0789ee
