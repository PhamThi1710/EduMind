--- conflicted
+++ resolved
@@ -1,202 +1,3 @@
-<<<<<<< HEAD
-import json
-from typing import Optional
-from pydantic import BaseModel, ValidationError
-
-from pydantic import BaseModel, Field
-from core.settings import settings as env_settings
-from litellm import acompletion
-
-class TestCaseSchema(BaseModel):
-    """
-    Schema for test cases.
-    'input' is the input of the program from stdin.
-    'expected_output' is the expected output of the program, which is printed to stdout.
-    """
-    input: str = Field(
-        ...,
-        description="Input string provided to the program (from stdin).",
-        examples=["([{}])"]
-    )
-    expected_output: str = Field(
-        ...,
-        description="Expected output string from the program (to stdout).",
-        examples=["True"]
-    )
-
-class ProgrammingExerciseSchema(BaseModel):
-    """
-    Schema for a programming exercise.
-    Contains problem description in HTML and a list of test cases.
-    """
-    name: str = Field(description="Name of the exercise.")
-    problem_description: str = Field(
-        ...,
-        description="Content describing the programming problem. The description MUST NOT include <html> or <body> tag.",
-        examples=["<h3><strong>Problem: Valid Parentheses Checker</strong></h3><p>Check if brackets are valid.</p>"]
-    )
-    test_cases: list[TestCaseSchema] = Field(
-        ...,
-        description="List of test cases with input and expected output.",
-        examples=[
-            {"input": "([{}])", "expected_output": "True"},
-            {"input": "([)]", "expected_output": "False"}
-        ]
-    )
-    boilerplate_codes: list["BoilerplateSchema"] = Field(
-        ...,
-        description="List of boilerplate code for different programming languages."
-    )
-
-class BoilerplateSchema(BaseModel):
-    """
-    Schema for boilerplate code for a given language.
-    """
-    judge0_lang_id: int = Field(
-        ...,
-        description=(
-            "Language ID according to Judge0 enumeration:\n"
-            "- 50: C\n"
-            "- 54: C++\n"
-            "- 62: Java\n"
-            "- 71: Python 3\n"
-        ),
-    )
-    code: str = Field(
-        ...,
-        description=(
-            "Boilerplate code string for the given programming language. "
-            "The program must contain a 'main' function to take input from stdin and print output to stdout."
-        ),
-        examples=[
-            '''def is_valid_parentheses(s: str) -> bool:
-    stack = []
-    mapping = {")": "(", "}": "{", "]": "["}
-    for char in s:
-        if char in mapping:
-            top_element = stack.pop() if stack else '#'
-            if mapping[char] != top_element:
-                return False
-        else:
-            stack.append(char)
-    return not stack
-
-def main():
-    import sys
-    # Read input from stdin
-    s = sys.stdin.read().strip()
-    print(is_valid_parentheses(s))
-
-if __name__ == "__main__":
-    main()'''
-        ]
-    )
-
-class ProgrammingExerciseGenService:
-    def __init__(
-        self, llm_model_name: Optional[str] = None, api_key: Optional[str] = None
-    ):
-        """
-        Initialize the service with the specified LLM model name.
-
-        :param llm_model_name: Name of the LLM model to be used for generating programming
-        exercises. This parameter is then passed into `litellm`.
-        :param api_key: API key for the LLM model. This is used to authenticate requests.
-        """
-        self.llm_model_name = llm_model_name or "gemini/gemini-2.0-flash"
-        self.api_key = api_key or env_settings.GEMINI_API_KEY
-
-    async def generate_programming_exercise(
-        self, module_title: str, objectives: list[str]
-    ) -> ProgrammingExerciseSchema:
-        """
-        Generate a programming exercise based on the module title and objectives.
-        The response is structured according to the ProgrammingExerciseSchema.
-        """
-        # Construct the prompt
-        prompt = (
-            f"Create a programming exercise for the module titled '{module_title}'. "
-            f"The exercise should help learners achieve the following objectives:\n"
-        )
-        for idx, obj in enumerate(objectives, start=1):
-            prompt += f"{idx}. {obj}\n"
-        prompt += (
-            "\nProvide the problem description using HTML tags and include a list of test cases. "
-            "Each test case should have an 'input' and the corresponding 'expected_output'."
-        )
-
-        prompt += (
-            "RULES:\n"
-            "1. The problem description must not include <html> or <body> tags.\n"
-            "2. Only generate exercises that is relevant to the module title and objectives.\n"
-            "3. Your initial code (boilerplate code) MUST have a logic to read input from stdin and print output to stdout.\n"
-            "4. Your initial code MUST have TODO for student to fill out.\n"
-            "5. Your initial code MUST NOT reveal the solution of the problem.\n"
-            "6. When you design testcases, make sure to include edge cases.\n"
-            "7. When you design testcases, make sure that the testcases can be read from stdin.\n"
-            "8. When you design testcases, make sure that the expected output of the testcases can be printed to stdout.\n"
-        )
-
-        # Prepare messages for the chat completion
-        messages = [
-            {
-                "role": "system",
-                "content": (
-                    "You are an AI assistant that generates programming exercises. "
-                    "Ensure the output strictly adheres to the specified JSON schema."
-                ),
-            },
-            {"role": "user", "content": prompt},
-        ]
-
-        # Make the completion request with structured output
-        response = await acompletion(
-            model=self.llm_model_name,
-            messages=messages,
-            api_key=self.api_key,
-            response_format=ProgrammingExerciseSchema,
-        )
-        
-        json_string = response.choices[0].message.content
-        parsed_json = json.loads(json_string)
-        return ProgrammingExerciseSchema.model_validate(parsed_json)
-
-async def main():
-    # Sample inputs
-    module_title = "Data Structures - Stacks"
-    objectives = [
-        "Understand stack operations (push, pop, peek)",
-        "Implement a basic stack using arrays or lists",
-        "Apply stack to solve real-world problems like balancing parentheses"
-    ]
-
-    # Initialize the service (uses GEMINI_API_KEY from env or fallback)
-    service = ProgrammingExerciseGenService()
-
-    print(f"Generating exercise for module: '{module_title}'\nObjectives:")
-    for obj in objectives:
-        print(f"- {obj}")
-    print("\n--- Generating Programming Exercise ---\n")
-
-    try:
-        result: ProgrammingExerciseSchema = await service.generate_programming_exercise(
-            module_title, objectives
-        )
-
-        print("✅ Exercise generated successfully!\n")
-        print(result.model_dump())
-
-    except ValidationError as ve:
-        print("❌ Validation Error:")
-        print(ve.json(indent=2))
-    except Exception as e:
-        print("❌ Unexpected Error:")
-        print(str(e))
-
-if __name__ == "__main__":
-    import asyncio
-    asyncio.run(main())
-=======
 import litellm
 
 from typing import Optional
@@ -494,5 +295,4 @@
 
 if __name__ == "__main__":
     import asyncio
-    asyncio.run(main())
->>>>>>> ba0789ee
+    asyncio.run(main())