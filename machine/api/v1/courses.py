--- conflicted
+++ resolved
@@ -1,811 +1,782 @@
-import math
-from sqlalchemy import and_
-from machine.models import *
-from core.response import Ok
-from machine.controllers import *
-from machine.schemas.requests import *
-from fastapi import APIRouter, Depends, Query
-from machine.providers import InternalProvider
-from core.utils.auth_utils import verify_token
-from machine.schemas.responses.courses import *
-from typing import List, Union, Literal, Optional
-from machine.schemas.responses.exercise import  *
-from fastapi.security import OAuth2PasswordBearer
-<<<<<<< HEAD
-=======
-from core.utils.file import generate_presigned_url
-from machine.schemas.responses.progress_tracking import GetCoursesListResponse
->>>>>>> 5baa90ed
-from core.exceptions import BadRequestException, NotFoundException, ForbiddenException
-from machine.schemas.responses.learning_path import LearningPathDTO, RecommendedLessonDTO
-
-
-oauth2_scheme = OAuth2PasswordBearer(tokenUrl="auth/login")
-router = APIRouter(prefix="/courses", tags=["courses"])
-# Fixed routes should come first
-
-# @router.get("/", response_model=Ok[List[GetCoursesListResponse]])
-# async def get_courses(
-#     token: str = Depends(oauth2_scheme),
-#     professor_controller: ProfessorController = Depends(InternalProvider().get_professor_controller),
-#     student_controller: StudentController = Depends(InternalProvider().get_student_controller),
-#     courses_controller: CoursesController = Depends(InternalProvider().get_courses_controller),
-# ):
-#     """
-#     Get the list of courses
-#     """
-#     payload = verify_token(token)
-#     user_id = payload.get("sub")
-#     if not user_id:
-#         raise BadRequestException(message="Your account is not authorized. Please log in again.")
-    
-#     # Check if user is professor or student
-#     professor = await professor_controller.professor_repository.first(where_=[Professor.id == user_id])
-#     is_professor = professor is not None
-    
-<<<<<<< HEAD
-    if not is_professor:
-        student = await student_controller.student_repository.first(where_=[Student.id == user_id])
-        if not student:
-            raise NotFoundException(message="User not found for the given ID.")
-    if is_professor:
-        courses = await courses_controller.courses_repository.get_many(
-            where_=[Courses.professor_id == user_id],
-        )
-            
-    if not courses:
-        raise NotFoundException(message="No courses found.")
-
-    course_list = [
-        GetCoursesListResponse(
-        course_id = course.id,
-        course_name = course.name,
-        course_courseID = course.courseID,
-        course_nSemester = course.nSemester,
-        course_start_date = course.start_date,
-        course_end_date = course.end_date,
-        ) for course in courses
-    ]
-    return Ok(data=course_list, message="Successfully fetched the course list.")
-=======
-#     if not is_professor:
-#         student = await student_controller.student_repository.first(where_=[Student.id == user_id])
-#         if not student:
-#             raise NotFoundException(message="User not found for the given ID.")
-    
-#     courses = await courses_controller.courses_repository.get_many(
-#         where_=[Courses.professor_id == user_id],
-#     )
-#     if not courses:
-#         raise NotFoundException(message="No courses found.")
-
-#     course_list = [
-#         GetCoursesListResponse(
-#         course_id = course.id,
-#         course_name = course.name,
-#         course_courseID = course.courseID,
-#         course_nSemester = course.nSemester,
-#         course_start_date = course.start_date,
-#         course_end_date = course.end_date,
-#         ) for course in courses
-#     ]
-#     return Ok(data=course_list, message="Successfully fetched the course list.")
->>>>>>> 5baa90ed
-@router.get("/student", response_model=Ok[GetCoursesPaginatedResponse])
-async def get_student_courses(
-    token: str = Depends(oauth2_scheme),
-    page: int = Query(1, description="Page number"),
-    page_size: int = Query(10, description="Number of items per page"),
-    search_query: Optional[str] = Query(None, description="Search query to filter courses"),
-    student_courses_controller: StudentCoursesController = Depends(InternalProvider().get_studentcourses_controller),
-    student_controller: StudentController = Depends(InternalProvider().get_student_controller),
-):
-
-    payload = verify_token(token)
-    user_id = payload.get("sub")
-    if not user_id:
-        raise BadRequestException(message="Your account is not authorized. Please log in again.")
-
-    student = await student_controller.student_repository.first(where_=[Student.id == user_id])
-    if not student:
-        raise NotFoundException(message="Your account is not allowed to access this feature.")
-    if search_query:
-        where_conditions = [StudentCourses.student_id == user_id, Courses.name.ilike(f"%{search_query}%")]
-    else:
-        where_conditions = [StudentCourses.student_id == user_id]
-    select_fields = [
-        Courses.id.label("id"),
-        Courses.name.label("name"),
-        Courses.start_date.label("start_date"),
-        Courses.end_date.label("end_date"),
-        Courses.learning_outcomes.label("learning_outcomes"),
-        Courses.status.label("status"),
-        Courses.image_url.label("image"),
-        Courses.nCredit.label("nCredit"),
-        Courses.nSemester.label("nSemester"),
-        Courses.courseID.label("courseID"),
-        StudentCourses.last_accessed.label("last_accessed"),
-    ]
-
-    join_conditions = {
-        "courses": {"type": "left", "alias": "courses_alias"},
-    }
-
-    courses = await student_courses_controller.student_courses_repository._get_many(
-        where_=where_conditions,
-        fields=select_fields,
-        join_=join_conditions,
-        order_={"asc": ["last_accessed"]},
-        limit=page_size,
-        skip=(page - 1) * page_size,
-    )
-
-    if not courses:
-        return Ok(data=[], message="No courses found.")
-
-    total_page = math.ceil(len(courses) / page_size)
-
-    courses_response = {
-        "content": [
-            GetCoursesResponse(
-                id=course.id,
-                name=course.name,
-                start_date=str(course.start_date),
-                end_date=str(course.end_date),
-                learning_outcomes=course.learning_outcomes or [],
-                status=course.status,
-                image=str(course.image),
-                last_accessed=str(course.last_accessed),
-                nCredit=course.nCredit,
-                nSemester=course.nSemester,
-                courseID=course.courseID,
-            )
-            for course in courses
-        ],
-        "pageSize": page_size,
-        "currentPage": page,
-        "totalRows": len(courses),
-        "totalPages": total_page,
-    }
-
-    return Ok(data=courses_response, message="Successfully fetched the courses.")
-
-@router.get("/count/", response_model=Ok[int])
-async def count_courses(
-    admin_controller: AdminController = Depends(InternalProvider().get_admin_controller),
-    token: str = Depends(oauth2_scheme),
-    courses_controller: CoursesController = Depends(InternalProvider().get_courses_controller),
-):
-    payload = verify_token(token)
-    user_id = payload.get("sub")
-    if not user_id:
-        raise BadRequestException(message="Your account is not authorized. Please log in again.")
-    
-    check_role = await admin_controller.admin_repository.exists(where_=[Admin.id == user_id])
-    if not check_role:
-        raise ForbiddenException(message="You are not allowed to access this feature.")
-
-    count = await courses_controller.courses_repository.count(where_=None)
-
-    return Ok(data=count, message="Successfully fetched the count of courses.")
-
-@router.get("/admin", description="Get all courses for admin", response_model=Ok[GetAdminCoursesPaginatedResponse])
-async def get_courses(
-    token: str = Depends(oauth2_scheme),
-    search_query: Optional[str] = Query(None, description="Search query to filter courses"),
-    page: int = Query(1, description="Page number"),
-    page_size: int = Query(10, description="Number of items per page"),
-    courses_controller: CoursesController = Depends(InternalProvider().get_courses_controller),
-    admin_controller: AdminController = Depends(InternalProvider().get_admin_controller),
-):
-    payload = verify_token(token)
-    user_id = payload.get("sub")
-    if not user_id:
-        raise BadRequestException(message="Your account is not authorized. Please log in again.")
-
-    check_role = await admin_controller.admin_repository.first(where_=[Admin.id == user_id])
-    if not check_role:
-        raise ForbiddenException(message=f"You are not allowed to access this feature {check_role}")
-
-    if search_query:
-        where_conditions = [Courses.name.ilike(f"%{search_query}%")]
-    else:
-        where_conditions = None
-
-    select_fields = [
-        Courses.id.label("id"),
-        Courses.name.label("name"),
-        Courses.start_date.label("start_date"),
-        Courses.end_date.label("end_date"),
-        Courses.learning_outcomes.label("learning_outcomes"),
-        Courses.status.label("status"),
-        Courses.image_url.label("image"),
-        Courses.nCredit.label("nCredit"),
-        Courses.nSemester.label("nSemester"),
-        Courses.courseID.label("courseID"),
-    ]
-
-    courses = await courses_controller.courses_repository._get_many(
-        where_=where_conditions,
-        fields=select_fields,
-        order_={"asc": ["name"]},
-        limit=page_size,
-        skip=(page - 1) * page_size,
-    )
-
-    if not courses:
-        if not courses:
-            empty_response = {
-                "content": [],
-                "pageSize": page_size,
-                "currentPage": page,
-                "totalRows": 0,
-                "totalPages": 0,
-            }
-            return Ok(data=empty_response, message="No courses found.")
-
-    total_rows = await courses_controller.courses_repository.count(where_=where_conditions)
-    total_pages = math.ceil(total_rows / page_size)
-
-    courses_response = {
-        "content": [
-            GetAdminCoursesResponse(
-                id=course.id,
-                name=course.name,
-                start_date=str(course.start_date),
-                end_date=str(course.end_date),
-                status=course.status,
-                nCredit=course.nCredit,
-                nSemester=course.nSemester,
-                courseID=course.courseID,
-            )
-            for course in courses
-        ],
-        "pageSize": page_size,
-        "currentPage": page,
-        "totalRows": total_rows,
-        "totalPages": total_pages,
-    }
-    
-    return Ok(data=courses_response, message="Successfully fetched the courses.")
-
-@router.get("/{courseId}", response_model=Ok[GetCourseDetailResponse])
-async def get_course_for_student(
-    courseId: str,
-    token: str = Depends(oauth2_scheme),
-    student_courses_controller: StudentCoursesController = Depends(InternalProvider().get_studentcourses_controller),
-    student_controller: StudentController = Depends(InternalProvider().get_student_controller),
-):
-    payload = verify_token(token)
-    user_id = payload.get("sub")
-    if not user_id:
-        raise BadRequestException(message="Your account is not authorized. Please log in again.")
-
-    student = await student_controller.student_repository.first(where_=[Student.id == user_id])
-    if not student:
-        raise ForbiddenException(message=f"Your account is not allowed to access this feature. {student}")
-
-    select_fields = [
-        Courses.name.label("name"),
-        Courses.id.label("id"),
-        Courses.start_date.label("start_date"),
-        Courses.end_date.label("end_date"),
-        Courses.learning_outcomes.label("learning_outcomes"),
-        Courses.status.label("status"),
-        Courses.image_url.label("image"),
-        Courses.nCredit.label("nCredit"),
-        Courses.nSemester.label("nSemester"),
-        Courses.courseID.label("courseID"),
-        StudentCourses.last_accessed.label("last_accessed"),
-        StudentCourses.completed_lessons.label("completed_lessons"),
-        StudentCourses.time_spent.label("time_spent"),
-        StudentCourses.assignments_done.label("assignments_done"),
-    ]
-
-    join_conditions = {
-        "courses": {"type": "left", "alias": "courses_alias"},
-    }
-
-    course = await student_courses_controller.student_courses_repository._get_many(
-        where_=[and_(StudentCourses.course_id == courseId, StudentCourses.student_id == user_id)],
-        fields=select_fields,
-        join_=join_conditions,
-    )
-    get_course = course[0] if course else None
-    if not course:
-        course_response = GetCourseDetailResponse(
-            course_id=courseId,
-            course_name="",
-            course_start_date="",
-            course_end_date="",
-            course_learning_outcomes=[],
-            course_status="",
-            course_image="",
-            course_percentage_complete="",
-            course_last_accessed="",
-            completed_lessons=0,
-            time_spent="",
-            assignments_done=0,
-        )
-        return Ok(data=course_response, message="You are not enrolled in this course.")
-
-    course_response = GetCourseDetailResponse(
-        course_id=str(courseId),
-        course_name=get_course.name,
-        course_start_date=str(get_course.start_date) if get_course.start_date else "",
-        course_end_date=str(get_course.end_date) if get_course.end_date else "",
-        course_learning_outcomes=get_course.learning_outcomes or [],
-        course_status=get_course.status,
-        course_image=str(get_course.image) if get_course.image else "",
-        course_percentage_complete="",
-        course_last_accessed=str(get_course.last_accessed) if get_course.last_accessed else "",
-        completed_lessons=get_course.completed_lessons or 0,
-        time_spent=str(get_course.time_spent) if get_course.time_spent else "",
-        assignments_done=get_course.assignments_done or 0,
-    )
-
-    return Ok(data=course_response, message="Successfully fetched the course.")
-
-
-@router.get("/{courseId}/professor", response_model=Ok[ProfessorInformation])
-async def get_professor_for_course(
-    courseId: str,
-    token: str = Depends(oauth2_scheme),
-    professor_controller: ProfessorController = Depends(InternalProvider().get_professor_controller),
-    courses_controller: CoursesController = Depends(InternalProvider().get_courses_controller),
-):
-    payload = verify_token(token)
-    user_id = payload.get("sub")
-    if not user_id:
-        raise BadRequestException(message="Your account is not authorized. Please log in again.")
-
-    course = await courses_controller.courses_repository.first(where_=[Courses.id == courseId])
-    if not course:
-        raise NotFoundException(message="Course not found.")
-
-    professor = await professor_controller.professor_repository.first(where_=[Professor.id == course.professor_id])
-    if not professor:
-        raise NotFoundException(message="Professor not found.")
-
-    professor_response = ProfessorInformation(
-        professor_id=professor.id,
-        professor_name=professor.name,
-        professor_email=professor.email,
-        professor_avatar=str(professor.avatar_url) if professor.avatar_url else "",
-    )
-    return Ok(data=professor_response, message="Successfully fetched the professor.")
-
-
-@router.get("/{courseId}/students", response_model=Ok[List[StudentList]])
-async def get_students_for_course(
-    courseId: str,
-    token: str = Depends(oauth2_scheme),
-    student_courses_controller: StudentCoursesController = Depends(InternalProvider().get_studentcourses_controller),
-):
-    payload = verify_token(token)
-    user_id = payload.get("sub")
-    if not user_id:
-        raise BadRequestException(message="Your account is not authorized. Please log in again.")
-
-    select_fields = [
-        Student.id.label("id"),
-        Student.name.label("name"),
-        Student.email.label("email"),
-        Student.avatar_url.label("avatar_url"),
-    ]
-
-    join_conditions = {
-        "student": {"type": "left", "table": Student},
-    }
-
-    students = await student_courses_controller.student_courses_repository._get_many(
-        where_=[StudentCourses.course_id == courseId],
-        fields=select_fields,
-        join_=join_conditions,
-    )
-
-    if not students:
-        return Ok(data=[], message="No students found.")
-
-    students_response = [
-        StudentList(
-            student_id=student.id,
-            student_name=student.name,
-            student_email=student.email,
-            student_avatar=str(student.avatar_url) if student.avatar_url else "",
-        )
-        for student in students
-    ]
-
-    return Ok(data=students_response, message="Successfully fetched the students.")
-
-@router.get("/{courseId}/lessons", response_model=Ok[List[GetLessonsResponse]])
-async def get_lessons_for_course(
-    courseId: str,
-    token: str = Depends(oauth2_scheme),
-    lessons_controller: LessonsController = Depends(InternalProvider().get_lessons_controller),
-    documents_controller: DocumentsController = Depends(InternalProvider().get_documents_controller),
-):
-    payload = verify_token(token)
-    user_id = payload.get("sub")
-    if not user_id:
-        raise BadRequestException(message="Your account is not authorized. Please log in again.")
-
-    select_fields = [
-        Lessons.id.label("id"),
-        Lessons.title.label("title"),
-        Lessons.description.label("description"),
-        Lessons.learning_outcomes.label("learning_outcomes"),
-        Lessons.order.label("order"),
-    ]
-
-    lessons = await lessons_controller.lessons_repository._get_many(
-        where_=[Lessons.course_id == courseId],
-        fields=select_fields,
-    )
-
-    if not lessons:
-        return Ok(data=[], message="No lessons found.")
-
-    lessons_response = [
-        GetLessonsResponse(
-            id=lesson.id,
-            title=lesson.title,
-            description=lesson.description or "",
-            learning_outcomes=lesson.learning_outcomes or [],
-            order=lesson.order,
-            nDocuments= await documents_controller.documents_repository.count(where_=[Documents.lesson_id == lesson.id]),
-        )
-        for lesson in lessons
-    ]
-
-    return Ok(data=lessons_response, message="Successfully fetched the lessons.")
-
-
-@router.get(
-    "/{courseId}/lessons_recommendation/",
-    response_model=Ok[List[GetLessonsRecommendationResponse]],
-)
-async def get_lessons_recommendation(
-    courseId: UUID,
-    token: str = Depends(oauth2_scheme),
-    learning_paths_controller: LearningPathsController = Depends(InternalProvider().get_learningpaths_controller),
-    student_controller: StudentController = Depends(InternalProvider().get_student_controller),
-    lessons_controller: LessonsController = Depends(InternalProvider().get_lessons_controller),
-):
-    payload = verify_token(token)
-    user_id = payload.get("sub")
-    if not user_id:
-        raise BadRequestException(message="Your account is not authorized. Please log in again.")
-
-    student = await student_controller.student_repository.first(where_=[Student.id == user_id])
-    if not student:
-        raise NotFoundException(message="Your account is not allowed to access this feature.")
-
-    where_learning_path_conditions = [
-        LearningPaths.student_id == user_id,
-        LearningPaths.course_id == courseId,
-    ]
-    learning_path = await learning_paths_controller.learning_paths_repository.first(
-        where_=where_learning_path_conditions,
-        relations=[LearningPaths.recommend_lessons, LearningPaths.course],
-    )
-
-    if not learning_path:
-        raise NotFoundException(message="Learning path not found for the given student and course.")
-
-    recommend_lessons = learning_path.recommend_lessons
-    course_name = learning_path.course.name if learning_path.course else "Unknown Course"
-
-    if not recommend_lessons:
-        raise NotFoundException(message="No recommended lessons found for the given learning path.")
-
-    recommended_lessons: List[GetLessonsRecommendationResponse] = []
-    for recommend_lesson in recommend_lessons:
-        lesson = await lessons_controller.lessons_repository.first(where_=[Lessons.id == recommend_lesson.id])
-        if not lesson:
-            continue
-
-        recommended_lessons.append(
-            GetLessonsRecommendationResponse(
-                course_id=courseId,
-                course_name=course_name,
-                lesson_id=lesson.id,
-                title=lesson.title,
-                description=lesson.description or "",
-                order=lesson.order,
-                bookmark=lesson.bookmark if hasattr(lesson, "bookmark") else False,
-                status=recommend_lesson.status,
-            )
-        )
-
-    return Ok(data=recommended_lessons, message="Successfully fetched the recommended lessons.")
-
-
-@router.post("/", response_model=Ok[Union[CreateCourseResponse, List[CreateCourseResponse]]])
-async def create_course(
-    request: List[CreateCourseRequest],
-    token: str = Depends(oauth2_scheme),
-    courses_controller: CoursesController = Depends(InternalProvider().get_courses_controller),
-    professors_controller: ProfessorController = Depends(InternalProvider().get_professor_controller),
-    student_courses_controller: StudentCoursesController = Depends(InternalProvider().get_studentcourses_controller),
-    student_controller: StudentController = Depends(InternalProvider().get_student_controller),
-    admin_controller: AdminController = Depends(InternalProvider().get_admin_controller),
-):
-    payload = verify_token(token)
-    user_id = payload.get("sub")
-    if not user_id:
-        raise BadRequestException(message="Your account is not authorized. Please log in again.")
-
-    user = await admin_controller.admin_repository.first(where_=[Admin.id == user_id])
-    if not user:
-        raise NotFoundException(message="Your account is not allowed to create a course.")
-    
-    if not request or len(request) == 0:
-        raise BadRequestException(message="At least one course is required.")
-
-    if len(request) == 1:
-        saveProfessorId = await professors_controller.professor_repository.first(
-            Professor.mscb == request[0].professorID
-        )
-        saveProfessorId = saveProfessorId.id
-        course_attributes = {
-            "name": request[0].name,
-            "professor_id": saveProfessorId,
-            "nCredit": request[0].creditNumber,
-            "nSemester": request[0].nSemester,
-            "createdByAdminID": user_id,
-            "courseID": request[0].courseID,
-            "start_date": request[0].startDate,
-            "end_date": request[0].endDate,
-        }
-
-        createCourse = await courses_controller.courses_repository.create(attributes=course_attributes, commit=True)
-        if not createCourse:
-            raise Exception("Failed to create course")
-
-        getStudentIDs = await student_controller.student_repository._get_many(
-    where_=[Student.mssv.in_(request[0].studentIDs)],
-    fields=[Student.id]
-)
-
-        student_courses_attributes = [
-            {
-                "student_id": student.id,
-                "course_id": createCourse.id,
-            }
-            for student in getStudentIDs
-        ]
-
-        create_student_courses = await student_courses_controller.student_courses_repository.create_many(
-            attributes_list=student_courses_attributes, commit=True
-        )
-
-        if not create_student_courses:
-            print("Failed to create student courses")
-            raise Exception("Failed to create student courses")
-
-        student_courses_response = [
-            {
-                "student_id": create_student_course.student_id,
-                "course_id": createCourse.id,
-                "last_accessed": str(create_student_course.last_accessed),
-                "completed_lessons": create_student_course.completed_lessons,
-                "time_spent": str(create_student_course.time_spent),
-                "assignments_done": create_student_course.assignments_done,
-            }
-            for create_student_course in create_student_courses
-        ]
-
-        course_response = {
-            "course_id": createCourse.id,
-            "courseID": createCourse.courseID,
-            "name": createCourse.name,
-            "professor_id": createCourse.professor_id,
-            "start_date": str(createCourse.start_date),
-            "end_date": str(createCourse.end_date),
-            "status": createCourse.status,
-            "nCredit": createCourse.nCredit,
-            "nSemester": createCourse.nSemester,
-            "learning_outcomes": createCourse.learning_outcomes if createCourse.learning_outcomes else "",
-            "image_url": str(createCourse.image_url),
-            "student_courses_list": student_courses_response,
-        }
-        return Ok(data=course_response, message="Successfully created the course.")
-    else:
-        professor_ids = [course.professorID for course in request]
-        professors = await professors_controller.professor_repository._get_many(
-            where_=[Professor.mscb.in_(professor_ids)], fields=[Professor.id, Professor.mscb]
-        )
-
-        professor_id_map = {prof["mscb"]: prof["id"] for prof in professors}
-
-        courses_attributes = []
-        for course in request:
-            if not course.name:
-                raise BadRequestException(message="Course name is required.")
-
-            professor_id = professor_id_map.get(course.professorID)
-            if not professor_id:
-                raise NotFoundException(message=f"Professor with mscb {course.professorID} not found")
-
-            course_attr = {
-                "name": course.name,
-                "professor_id": professor_id,
-                "nCredit": course.creditNumber,
-                "nSemester": course.nSemester,
-                "createdByAdminID": user_id,
-                "status": "new",
-                "courseID": course.courseID,
-                "start_date": course.startDate,
-                "end_date": course.endDate,
-            }
-            # if hasattr(course, 'start_date') and course.start_date:
-            #     course_attr["start_date"] = course.start_date
-            # if hasattr(course, 'end_date') and course.end_date:
-            #     course_attr["end_date"] = course.end_date
-            # if hasattr(course, 'image_url') and course.image_url:
-            #     course_attr["image_url"] = course.image_url
-
-            courses_attributes.append(course_attr)
-
-        create_courses = await courses_controller.courses_repository.create_many(
-            attributes_list=courses_attributes, commit=True
-        )
-        if not create_courses:
-            raise Exception("Failed to create courses")
-
-        courses_response = []
-        for created_course, request_course in zip(create_courses, request):
-
-            student_ids = request_course.studentIDs
-            students = await student_controller.student_repository._get_many(
-                where_=[Student.mssv.in_(student_ids)], fields=[Student.id, Student.mssv]
-            )
-
-            student_courses_attributes = [
-                {
-                    "student_id": student["id"],
-                    "course_id": created_course.id,
-                }
-                for student in students
-            ]
-
-            create_student_courses = await student_courses_controller.student_courses_repository.create_many(
-                attributes_list=student_courses_attributes, commit=True
-            )
-
-            if not create_student_courses:
-                raise Exception("Failed to create student courses")
-
-            student_courses_response = [
-                {
-                    "student_id": sc.student_id,
-                    "course_id": sc.course_id,
-                    "last_accessed": str(sc.last_accessed),
-                    "completed_lessons": sc.completed_lessons,
-                    "time_spent": str(sc.time_spent),
-                    "assignments_done": sc.assignments_done,
-                }
-                for sc in create_student_courses
-            ]
-
-            course_response = {
-                "course_id": created_course.id,
-                "courseID": created_course.courseID,
-                "name": created_course.name,
-                "professor_id": created_course.professor_id,
-                "start_date": str(created_course.start_date) if created_course.start_date else "",
-                "end_date": str(created_course.end_date) if created_course.end_date else "",
-                "status": created_course.status,
-                "nCredit": created_course.nCredit,
-                "nSemester": created_course.nSemester,
-                "learning_outcomes": created_course.learning_outcomes if created_course.learning_outcomes else "",
-                "image_url": str(created_course.image_url) if created_course.image_url else "",
-                "student_courses_list": student_courses_response,
-            }
-            courses_response.append(course_response)
-
-        return Ok(data=courses_response, message="Successfully created the courses.")
-
-@router.get("/{course_id}/personalized-lp", response_model=Ok[LearningPathDTO])
-async def get_personalized_lp(
-    course_id: UUID,
-    token: str = Depends(oauth2_scheme),
-    lp_controller: LearningPathsController = Depends(InternalProvider().get_learningpaths_controller),
-):
-    payload = verify_token(token)
-    student_id = payload.get("sub")
-    if not student_id:
-        raise BadRequestException(message="Your account is not authorized. Please log in again.")
-    lp = await lp_controller.get_learning_path(course_id=course_id, user_id=student_id)
-
-    return Ok(data=LearningPathDTO.model_validate(lp))
-
-
-@router.get(
-    "/{course_id}/learning-path/recommended-lessons",
-    response_model=Ok[List[RecommendedLessonDTO]],
-)
-async def get_recommended_lessons(
-    course_id: UUID,
-    token: str = Depends(oauth2_scheme),
-    expand: Optional[Literal["modules"]] = Query(None, description="Expand related data, e.g., 'modules'."),
-    lp_controller: LearningPathsController = Depends(InternalProvider().get_learningpaths_controller),
-):
-    payload = verify_token(token)
-    student_id = payload.get("sub")
-    if not student_id:
-        raise BadRequestException(message="Your account is not authorized. Please log in again.")
-    recommended_lessons = await lp_controller.get_recommended_lessons(
-        user_id=student_id, course_id=course_id, expand=expand
-    )
-
-    return Ok(data=recommended_lessons)
-
-
-@router.delete("/{course_id}/learning-path")
-async def delete_learning_path(
-    course_id: UUID,
-    token: str = Depends(oauth2_scheme),
-    lp_controller: LearningPathsController = Depends(InternalProvider().get_learningpaths_controller),
-):
-    payload = verify_token(token)
-    student_id = payload.get("sub")
-    if not student_id:
-        raise BadRequestException(message="Your account is not authorized. Please log in again.")
-    await lp_controller.delete_learning_path(user_id=student_id, course_id=course_id)
-    return Ok(data=None, message="Successfully deleted the learning path.")
-
-@router.get("/{course_id}/exercises", response_model=Ok[List[GetExercise]])
-async def get_course_exercises(
-    course_id: UUID,
-    token: str = Depends(oauth2_scheme),
-    professor_controller: ProfessorController = Depends(InternalProvider().get_professor_controller),
-    exercises_controller: ExercisesController = Depends(InternalProvider().get_exercises_controller),
-    student_controller: StudentController = Depends(InternalProvider().get_student_controller),
-    courses_controller: CoursesController = Depends(InternalProvider().get_courses_controller)
-):
-    # Verify access
-    payload = verify_token(token)
-    user_id = payload.get("sub")
-    if not user_id:
-        raise BadRequestException(message="Your account is not authorized. Please log in again.")
-    
-    # Check if user is professor or student
-    professor = await professor_controller.professor_repository.first(where_=[Professor.id == user_id])
-    is_professor = professor is not None
-    
-    if not is_professor:
-        student = await student_controller.student_repository.first(where_=[Student.id == user_id])
-        if not student:
-            raise NotFoundException(message="User not found for the given ID.")
-    
-    # Base query conditions
-    conditions = [Exercises.course_id == course_id]
-    
-    # Add time filter for students
-    current_time = datetime.now()
-    if not is_professor:
-        conditions.append(Exercises.time_open <= current_time)
-    course = await courses_controller.courses_repository.first(where_=[Courses.id == course_id])
-    if not course:
-        raise NotFoundException(message="Course not found for the given ID.")
-    # Get exercises with ordering
-    exercises = await exercises_controller.exercises_repository.get_many(
-        where_=conditions,
-        order_={"desc": ["time_open"]},  
-    )
-    return Ok[List[GetExercise]](data=[
-        GetExercise(
-            id=exercise.id,
-            name=exercise.name,
-            description=exercise.description,
-            type=exercise.type,
-            time_open=exercise.time_open.strftime("%H:%M %d/%m/%Y"),
-            time_close=exercise.time_close.strftime("%H:%M %d/%m/%Y"),
-            time_limit=exercise.time_limit,
-            attempts_allowed=exercise.attempts_allowed,
-            grading_method=exercise.grading_method,
-        ) for exercise in exercises
-    ])
+import math
+from sqlalchemy import and_
+from machine.models import *
+from core.response import Ok
+from machine.controllers import *
+from machine.schemas.requests import *
+from fastapi import APIRouter, Depends, Query
+from machine.providers import InternalProvider
+from core.utils.auth_utils import verify_token
+from machine.schemas.responses.courses import *
+from typing import List, Union, Literal, Optional
+from machine.schemas.responses.exercise import  *
+from fastapi.security import OAuth2PasswordBearer
+from machine.schemas.responses.progress_tracking import GetCoursesListResponse
+from core.exceptions import BadRequestException, NotFoundException, ForbiddenException
+from machine.schemas.responses.learning_path import LearningPathDTO, RecommendedLessonDTO
+
+
+oauth2_scheme = OAuth2PasswordBearer(tokenUrl="auth/login")
+router = APIRouter(prefix="/courses", tags=["courses"])
+# Fixed routes should come first
+
+@router.get("/", response_model=Ok[List[GetCoursesListResponse]])
+async def get_courses(
+    token: str = Depends(oauth2_scheme),
+    professor_controller: ProfessorController = Depends(InternalProvider().get_professor_controller),
+    student_controller: StudentController = Depends(InternalProvider().get_student_controller),
+    courses_controller: CoursesController = Depends(InternalProvider().get_courses_controller),
+):
+    """
+    Get the list of courses
+    """
+    payload = verify_token(token)
+    user_id = payload.get("sub")
+    if not user_id:
+        raise BadRequestException(message="Your account is not authorized. Please log in again.")
+    
+    # Check if user is professor or student
+    professor = await professor_controller.professor_repository.first(where_=[Professor.id == user_id])
+    is_professor = professor is not None
+    
+    if not is_professor:
+        student = await student_controller.student_repository.first(where_=[Student.id == user_id])
+        if not student:
+            raise NotFoundException(message="User not found for the given ID.")
+    if is_professor:
+        courses = await courses_controller.courses_repository.get_many(
+            where_=[Courses.professor_id == user_id],
+        )
+            
+    if not courses:
+        raise NotFoundException(message="No courses found.")
+
+    course_list = [
+        GetCoursesListResponse(
+        course_id = course.id,
+        course_name = course.name,
+        course_courseID = course.courseID,
+        course_nSemester = course.nSemester,
+        course_start_date = course.start_date,
+        course_end_date = course.end_date,
+        ) for course in courses
+    ]
+    return Ok(data=course_list, message="Successfully fetched the course list.")
+@router.get("/student", response_model=Ok[GetCoursesPaginatedResponse])
+async def get_student_courses(
+    token: str = Depends(oauth2_scheme),
+    page: int = Query(1, description="Page number"),
+    page_size: int = Query(10, description="Number of items per page"),
+    search_query: Optional[str] = Query(None, description="Search query to filter courses"),
+    student_courses_controller: StudentCoursesController = Depends(InternalProvider().get_studentcourses_controller),
+    student_controller: StudentController = Depends(InternalProvider().get_student_controller),
+):
+
+    payload = verify_token(token)
+    user_id = payload.get("sub")
+    if not user_id:
+        raise BadRequestException(message="Your account is not authorized. Please log in again.")
+
+    student = await student_controller.student_repository.first(where_=[Student.id == user_id])
+    if not student:
+        raise NotFoundException(message="Your account is not allowed to access this feature.")
+    if search_query:
+        where_conditions = [StudentCourses.student_id == user_id, Courses.name.ilike(f"%{search_query}%")]
+    else:
+        where_conditions = [StudentCourses.student_id == user_id]
+    select_fields = [
+        Courses.id.label("id"),
+        Courses.name.label("name"),
+        Courses.start_date.label("start_date"),
+        Courses.end_date.label("end_date"),
+        Courses.learning_outcomes.label("learning_outcomes"),
+        Courses.status.label("status"),
+        Courses.image_url.label("image"),
+        Courses.nCredit.label("nCredit"),
+        Courses.nSemester.label("nSemester"),
+        Courses.courseID.label("courseID"),
+        StudentCourses.last_accessed.label("last_accessed"),
+    ]
+
+    join_conditions = {
+        "courses": {"type": "left", "alias": "courses_alias"},
+    }
+
+    courses = await student_courses_controller.student_courses_repository._get_many(
+        where_=where_conditions,
+        fields=select_fields,
+        join_=join_conditions,
+        order_={"asc": ["last_accessed"]},
+        limit=page_size,
+        skip=(page - 1) * page_size,
+    )
+
+    if not courses:
+        return Ok(data=[], message="No courses found.")
+
+    total_page = math.ceil(len(courses) / page_size)
+
+    courses_response = {
+        "content": [
+            GetCoursesResponse(
+                id=course.id,
+                name=course.name,
+                start_date=str(course.start_date),
+                end_date=str(course.end_date),
+                learning_outcomes=course.learning_outcomes or [],
+                status=course.status,
+                image=str(course.image),
+                last_accessed=str(course.last_accessed),
+                nCredit=course.nCredit,
+                nSemester=course.nSemester,
+                courseID=course.courseID,
+            )
+            for course in courses
+        ],
+        "pageSize": page_size,
+        "currentPage": page,
+        "totalRows": len(courses),
+        "totalPages": total_page,
+    }
+
+    return Ok(data=courses_response, message="Successfully fetched the courses.")
+
+@router.get("/count/", response_model=Ok[int])
+async def count_courses(
+    admin_controller: AdminController = Depends(InternalProvider().get_admin_controller),
+    token: str = Depends(oauth2_scheme),
+    courses_controller: CoursesController = Depends(InternalProvider().get_courses_controller),
+):
+    payload = verify_token(token)
+    user_id = payload.get("sub")
+    if not user_id:
+        raise BadRequestException(message="Your account is not authorized. Please log in again.")
+    
+    check_role = await admin_controller.admin_repository.exists(where_=[Admin.id == user_id])
+    if not check_role:
+        raise ForbiddenException(message="You are not allowed to access this feature.")
+
+    count = await courses_controller.courses_repository.count(where_=None)
+
+    return Ok(data=count, message="Successfully fetched the count of courses.")
+
+@router.get("/admin", description="Get all courses for admin", response_model=Ok[GetAdminCoursesPaginatedResponse])
+async def get_courses(
+    token: str = Depends(oauth2_scheme),
+    search_query: Optional[str] = Query(None, description="Search query to filter courses"),
+    page: int = Query(1, description="Page number"),
+    page_size: int = Query(10, description="Number of items per page"),
+    courses_controller: CoursesController = Depends(InternalProvider().get_courses_controller),
+    admin_controller: AdminController = Depends(InternalProvider().get_admin_controller),
+):
+    payload = verify_token(token)
+    user_id = payload.get("sub")
+    if not user_id:
+        raise BadRequestException(message="Your account is not authorized. Please log in again.")
+
+    check_role = await admin_controller.admin_repository.first(where_=[Admin.id == user_id])
+    if not check_role:
+        raise ForbiddenException(message=f"You are not allowed to access this feature {check_role}")
+
+    if search_query:
+        where_conditions = [Courses.name.ilike(f"%{search_query}%")]
+    else:
+        where_conditions = None
+
+    select_fields = [
+        Courses.id.label("id"),
+        Courses.name.label("name"),
+        Courses.start_date.label("start_date"),
+        Courses.end_date.label("end_date"),
+        Courses.learning_outcomes.label("learning_outcomes"),
+        Courses.status.label("status"),
+        Courses.image_url.label("image"),
+        Courses.nCredit.label("nCredit"),
+        Courses.nSemester.label("nSemester"),
+        Courses.courseID.label("courseID"),
+    ]
+
+    courses = await courses_controller.courses_repository._get_many(
+        where_=where_conditions,
+        fields=select_fields,
+        order_={"asc": ["name"]},
+        limit=page_size,
+        skip=(page - 1) * page_size,
+    )
+
+    if not courses:
+        if not courses:
+            empty_response = {
+                "content": [],
+                "pageSize": page_size,
+                "currentPage": page,
+                "totalRows": 0,
+                "totalPages": 0,
+            }
+            return Ok(data=empty_response, message="No courses found.")
+
+    total_rows = await courses_controller.courses_repository.count(where_=where_conditions)
+    total_pages = math.ceil(total_rows / page_size)
+
+    courses_response = {
+        "content": [
+            GetAdminCoursesResponse(
+                id=course.id,
+                name=course.name,
+                start_date=str(course.start_date),
+                end_date=str(course.end_date),
+                status=course.status,
+                nCredit=course.nCredit,
+                nSemester=course.nSemester,
+                courseID=course.courseID,
+            )
+            for course in courses
+        ],
+        "pageSize": page_size,
+        "currentPage": page,
+        "totalRows": total_rows,
+        "totalPages": total_pages,
+    }
+    
+    return Ok(data=courses_response, message="Successfully fetched the courses.")
+
+@router.get("/{courseId}", response_model=Ok[GetCourseDetailResponse])
+async def get_course_for_student(
+    courseId: str,
+    token: str = Depends(oauth2_scheme),
+    student_courses_controller: StudentCoursesController = Depends(InternalProvider().get_studentcourses_controller),
+    student_controller: StudentController = Depends(InternalProvider().get_student_controller),
+):
+    payload = verify_token(token)
+    user_id = payload.get("sub")
+    if not user_id:
+        raise BadRequestException(message="Your account is not authorized. Please log in again.")
+
+    student = await student_controller.student_repository.first(where_=[Student.id == user_id])
+    if not student:
+        raise ForbiddenException(message=f"Your account is not allowed to access this feature. {student}")
+
+    select_fields = [
+        Courses.name.label("name"),
+        Courses.id.label("id"),
+        Courses.start_date.label("start_date"),
+        Courses.end_date.label("end_date"),
+        Courses.learning_outcomes.label("learning_outcomes"),
+        Courses.status.label("status"),
+        Courses.image_url.label("image"),
+        Courses.nCredit.label("nCredit"),
+        Courses.nSemester.label("nSemester"),
+        Courses.courseID.label("courseID"),
+        StudentCourses.last_accessed.label("last_accessed"),
+        StudentCourses.completed_lessons.label("completed_lessons"),
+        StudentCourses.time_spent.label("time_spent"),
+        StudentCourses.assignments_done.label("assignments_done"),
+    ]
+
+    join_conditions = {
+        "courses": {"type": "left", "alias": "courses_alias"},
+    }
+
+    course = await student_courses_controller.student_courses_repository._get_many(
+        where_=[and_(StudentCourses.course_id == courseId, StudentCourses.student_id == user_id)],
+        fields=select_fields,
+        join_=join_conditions,
+    )
+    get_course = course[0] if course else None
+    if not course:
+        course_response = GetCourseDetailResponse(
+            course_id=courseId,
+            course_name="",
+            course_start_date="",
+            course_end_date="",
+            course_learning_outcomes=[],
+            course_status="",
+            course_image="",
+            course_percentage_complete="",
+            course_last_accessed="",
+            completed_lessons=0,
+            time_spent="",
+            assignments_done=0,
+        )
+        return Ok(data=course_response, message="You are not enrolled in this course.")
+
+    course_response = GetCourseDetailResponse(
+        course_id=str(courseId),
+        course_name=get_course.name,
+        course_start_date=str(get_course.start_date) if get_course.start_date else "",
+        course_end_date=str(get_course.end_date) if get_course.end_date else "",
+        course_learning_outcomes=get_course.learning_outcomes or [],
+        course_status=get_course.status,
+        course_image=str(get_course.image) if get_course.image else "",
+        course_percentage_complete="",
+        course_last_accessed=str(get_course.last_accessed) if get_course.last_accessed else "",
+        completed_lessons=get_course.completed_lessons or 0,
+        time_spent=str(get_course.time_spent) if get_course.time_spent else "",
+        assignments_done=get_course.assignments_done or 0,
+    )
+
+    return Ok(data=course_response, message="Successfully fetched the course.")
+
+
+@router.get("/{courseId}/professor", response_model=Ok[ProfessorInformation])
+async def get_professor_for_course(
+    courseId: str,
+    token: str = Depends(oauth2_scheme),
+    professor_controller: ProfessorController = Depends(InternalProvider().get_professor_controller),
+    courses_controller: CoursesController = Depends(InternalProvider().get_courses_controller),
+):
+    payload = verify_token(token)
+    user_id = payload.get("sub")
+    if not user_id:
+        raise BadRequestException(message="Your account is not authorized. Please log in again.")
+
+    course = await courses_controller.courses_repository.first(where_=[Courses.id == courseId])
+    if not course:
+        raise NotFoundException(message="Course not found.")
+
+    professor = await professor_controller.professor_repository.first(where_=[Professor.id == course.professor_id])
+    if not professor:
+        raise NotFoundException(message="Professor not found.")
+
+    professor_response = ProfessorInformation(
+        professor_id=professor.id,
+        professor_name=professor.name,
+        professor_email=professor.email,
+        professor_avatar=str(professor.avatar_url) if professor.avatar_url else "",
+    )
+    return Ok(data=professor_response, message="Successfully fetched the professor.")
+
+
+@router.get("/{courseId}/students", response_model=Ok[List[StudentList]])
+async def get_students_for_course(
+    courseId: str,
+    token: str = Depends(oauth2_scheme),
+    student_courses_controller: StudentCoursesController = Depends(InternalProvider().get_studentcourses_controller),
+):
+    payload = verify_token(token)
+    user_id = payload.get("sub")
+    if not user_id:
+        raise BadRequestException(message="Your account is not authorized. Please log in again.")
+
+    select_fields = [
+        Student.id.label("id"),
+        Student.name.label("name"),
+        Student.email.label("email"),
+        Student.avatar_url.label("avatar_url"),
+    ]
+
+    join_conditions = {
+        "student": {"type": "left", "table": Student},
+    }
+
+    students = await student_courses_controller.student_courses_repository._get_many(
+        where_=[StudentCourses.course_id == courseId],
+        fields=select_fields,
+        join_=join_conditions,
+    )
+
+    if not students:
+        return Ok(data=[], message="No students found.")
+
+    students_response = [
+        StudentList(
+            student_id=student.id,
+            student_name=student.name,
+            student_email=student.email,
+            student_avatar=str(student.avatar_url) if student.avatar_url else "",
+        )
+        for student in students
+    ]
+
+    return Ok(data=students_response, message="Successfully fetched the students.")
+
+@router.get("/{courseId}/lessons", response_model=Ok[List[GetLessonsResponse]])
+async def get_lessons_for_course(
+    courseId: str,
+    token: str = Depends(oauth2_scheme),
+    lessons_controller: LessonsController = Depends(InternalProvider().get_lessons_controller),
+    documents_controller: DocumentsController = Depends(InternalProvider().get_documents_controller),
+):
+    payload = verify_token(token)
+    user_id = payload.get("sub")
+    if not user_id:
+        raise BadRequestException(message="Your account is not authorized. Please log in again.")
+
+    select_fields = [
+        Lessons.id.label("id"),
+        Lessons.title.label("title"),
+        Lessons.description.label("description"),
+        Lessons.learning_outcomes.label("learning_outcomes"),
+        Lessons.order.label("order"),
+    ]
+
+    lessons = await lessons_controller.lessons_repository._get_many(
+        where_=[Lessons.course_id == courseId],
+        fields=select_fields,
+    )
+
+    if not lessons:
+        return Ok(data=[], message="No lessons found.")
+
+    lessons_response = [
+        GetLessonsResponse(
+            id=lesson.id,
+            title=lesson.title,
+            description=lesson.description or "",
+            learning_outcomes=lesson.learning_outcomes or [],
+            order=lesson.order,
+            nDocuments= await documents_controller.documents_repository.count(where_=[Documents.lesson_id == lesson.id]),
+        )
+        for lesson in lessons
+    ]
+
+    return Ok(data=lessons_response, message="Successfully fetched the lessons.")
+
+
+@router.get(
+    "/{courseId}/lessons_recommendation/",
+    response_model=Ok[List[GetLessonsRecommendationResponse]],
+)
+async def get_lessons_recommendation(
+    courseId: UUID,
+    token: str = Depends(oauth2_scheme),
+    learning_paths_controller: LearningPathsController = Depends(InternalProvider().get_learningpaths_controller),
+    student_controller: StudentController = Depends(InternalProvider().get_student_controller),
+    lessons_controller: LessonsController = Depends(InternalProvider().get_lessons_controller),
+):
+    payload = verify_token(token)
+    user_id = payload.get("sub")
+    if not user_id:
+        raise BadRequestException(message="Your account is not authorized. Please log in again.")
+
+    student = await student_controller.student_repository.first(where_=[Student.id == user_id])
+    if not student:
+        raise NotFoundException(message="Your account is not allowed to access this feature.")
+
+    where_learning_path_conditions = [
+        LearningPaths.student_id == user_id,
+        LearningPaths.course_id == courseId,
+    ]
+    learning_path = await learning_paths_controller.learning_paths_repository.first(
+        where_=where_learning_path_conditions,
+        relations=[LearningPaths.recommend_lessons, LearningPaths.course],
+    )
+
+    if not learning_path:
+        raise NotFoundException(message="Learning path not found for the given student and course.")
+
+    recommend_lessons = learning_path.recommend_lessons
+    course_name = learning_path.course.name if learning_path.course else "Unknown Course"
+
+    if not recommend_lessons:
+        raise NotFoundException(message="No recommended lessons found for the given learning path.")
+
+    recommended_lessons: List[GetLessonsRecommendationResponse] = []
+    for recommend_lesson in recommend_lessons:
+        lesson = await lessons_controller.lessons_repository.first(where_=[Lessons.id == recommend_lesson.id])
+        if not lesson:
+            continue
+
+        recommended_lessons.append(
+            GetLessonsRecommendationResponse(
+                course_id=courseId,
+                course_name=course_name,
+                lesson_id=lesson.id,
+                title=lesson.title,
+                description=lesson.description or "",
+                order=lesson.order,
+                bookmark=lesson.bookmark if hasattr(lesson, "bookmark") else False,
+                status=recommend_lesson.status,
+            )
+        )
+
+    return Ok(data=recommended_lessons, message="Successfully fetched the recommended lessons.")
+
+
+@router.post("/", response_model=Ok[Union[CreateCourseResponse, List[CreateCourseResponse]]])
+async def create_course(
+    request: List[CreateCourseRequest],
+    token: str = Depends(oauth2_scheme),
+    courses_controller: CoursesController = Depends(InternalProvider().get_courses_controller),
+    professors_controller: ProfessorController = Depends(InternalProvider().get_professor_controller),
+    student_courses_controller: StudentCoursesController = Depends(InternalProvider().get_studentcourses_controller),
+    student_controller: StudentController = Depends(InternalProvider().get_student_controller),
+    admin_controller: AdminController = Depends(InternalProvider().get_admin_controller),
+):
+    payload = verify_token(token)
+    user_id = payload.get("sub")
+    if not user_id:
+        raise BadRequestException(message="Your account is not authorized. Please log in again.")
+
+    user = await admin_controller.admin_repository.first(where_=[Admin.id == user_id])
+    if not user:
+        raise NotFoundException(message="Your account is not allowed to create a course.")
+    
+    if not request or len(request) == 0:
+        raise BadRequestException(message="At least one course is required.")
+
+    if len(request) == 1:
+        saveProfessorId = await professors_controller.professor_repository.first(
+            Professor.mscb == request[0].professorID
+        )
+        saveProfessorId = saveProfessorId.id
+        course_attributes = {
+            "name": request[0].name,
+            "professor_id": saveProfessorId,
+            "nCredit": request[0].creditNumber,
+            "nSemester": request[0].nSemester,
+            "createdByAdminID": user_id,
+            "courseID": request[0].courseID,
+            "start_date": request[0].startDate,
+            "end_date": request[0].endDate,
+        }
+
+        createCourse = await courses_controller.courses_repository.create(attributes=course_attributes, commit=True)
+        if not createCourse:
+            raise Exception("Failed to create course")
+
+        getStudentIDs = await student_controller.student_repository._get_many(
+    where_=[Student.mssv.in_(request[0].studentIDs)],
+    fields=[Student.id]
+)
+
+        student_courses_attributes = [
+            {
+                "student_id": student.id,
+                "course_id": createCourse.id,
+            }
+            for student in getStudentIDs
+        ]
+
+        create_student_courses = await student_courses_controller.student_courses_repository.create_many(
+            attributes_list=student_courses_attributes, commit=True
+        )
+
+        if not create_student_courses:
+            print("Failed to create student courses")
+            raise Exception("Failed to create student courses")
+
+        student_courses_response = [
+            {
+                "student_id": create_student_course.student_id,
+                "course_id": createCourse.id,
+                "last_accessed": str(create_student_course.last_accessed),
+                "completed_lessons": create_student_course.completed_lessons,
+                "time_spent": str(create_student_course.time_spent),
+                "assignments_done": create_student_course.assignments_done,
+            }
+            for create_student_course in create_student_courses
+        ]
+
+        course_response = {
+            "course_id": createCourse.id,
+            "courseID": createCourse.courseID,
+            "name": createCourse.name,
+            "professor_id": createCourse.professor_id,
+            "start_date": str(createCourse.start_date),
+            "end_date": str(createCourse.end_date),
+            "status": createCourse.status,
+            "nCredit": createCourse.nCredit,
+            "nSemester": createCourse.nSemester,
+            "learning_outcomes": createCourse.learning_outcomes if createCourse.learning_outcomes else "",
+            "image_url": str(createCourse.image_url),
+            "student_courses_list": student_courses_response,
+        }
+        return Ok(data=course_response, message="Successfully created the course.")
+    else:
+        professor_ids = [course.professorID for course in request]
+        professors = await professors_controller.professor_repository._get_many(
+            where_=[Professor.mscb.in_(professor_ids)], fields=[Professor.id, Professor.mscb]
+        )
+
+        professor_id_map = {prof["mscb"]: prof["id"] for prof in professors}
+
+        courses_attributes = []
+        for course in request:
+            if not course.name:
+                raise BadRequestException(message="Course name is required.")
+
+            professor_id = professor_id_map.get(course.professorID)
+            if not professor_id:
+                raise NotFoundException(message=f"Professor with mscb {course.professorID} not found")
+
+            course_attr = {
+                "name": course.name,
+                "professor_id": professor_id,
+                "nCredit": course.creditNumber,
+                "nSemester": course.nSemester,
+                "createdByAdminID": user_id,
+                "status": "new",
+                "courseID": course.courseID,
+                "start_date": course.startDate,
+                "end_date": course.endDate,
+            }
+            # if hasattr(course, 'start_date') and course.start_date:
+            #     course_attr["start_date"] = course.start_date
+            # if hasattr(course, 'end_date') and course.end_date:
+            #     course_attr["end_date"] = course.end_date
+            # if hasattr(course, 'image_url') and course.image_url:
+            #     course_attr["image_url"] = course.image_url
+
+            courses_attributes.append(course_attr)
+
+        create_courses = await courses_controller.courses_repository.create_many(
+            attributes_list=courses_attributes, commit=True
+        )
+        if not create_courses:
+            raise Exception("Failed to create courses")
+
+        courses_response = []
+        for created_course, request_course in zip(create_courses, request):
+
+            student_ids = request_course.studentIDs
+            students = await student_controller.student_repository._get_many(
+                where_=[Student.mssv.in_(student_ids)], fields=[Student.id, Student.mssv]
+            )
+
+            student_courses_attributes = [
+                {
+                    "student_id": student["id"],
+                    "course_id": created_course.id,
+                }
+                for student in students
+            ]
+
+            create_student_courses = await student_courses_controller.student_courses_repository.create_many(
+                attributes_list=student_courses_attributes, commit=True
+            )
+
+            if not create_student_courses:
+                raise Exception("Failed to create student courses")
+
+            student_courses_response = [
+                {
+                    "student_id": sc.student_id,
+                    "course_id": sc.course_id,
+                    "last_accessed": str(sc.last_accessed),
+                    "completed_lessons": sc.completed_lessons,
+                    "time_spent": str(sc.time_spent),
+                    "assignments_done": sc.assignments_done,
+                }
+                for sc in create_student_courses
+            ]
+
+            course_response = {
+                "course_id": created_course.id,
+                "courseID": created_course.courseID,
+                "name": created_course.name,
+                "professor_id": created_course.professor_id,
+                "start_date": str(created_course.start_date) if created_course.start_date else "",
+                "end_date": str(created_course.end_date) if created_course.end_date else "",
+                "status": created_course.status,
+                "nCredit": created_course.nCredit,
+                "nSemester": created_course.nSemester,
+                "learning_outcomes": created_course.learning_outcomes if created_course.learning_outcomes else "",
+                "image_url": str(created_course.image_url) if created_course.image_url else "",
+                "student_courses_list": student_courses_response,
+            }
+            courses_response.append(course_response)
+
+        return Ok(data=courses_response, message="Successfully created the courses.")
+
+@router.get("/{course_id}/personalized-lp", response_model=Ok[LearningPathDTO])
+async def get_personalized_lp(
+    course_id: UUID,
+    token: str = Depends(oauth2_scheme),
+    lp_controller: LearningPathsController = Depends(InternalProvider().get_learningpaths_controller),
+):
+    payload = verify_token(token)
+    student_id = payload.get("sub")
+    if not student_id:
+        raise BadRequestException(message="Your account is not authorized. Please log in again.")
+    lp = await lp_controller.get_learning_path(course_id=course_id, user_id=student_id)
+
+    return Ok(data=LearningPathDTO.model_validate(lp))
+
+
+@router.get(
+    "/{course_id}/learning-path/recommended-lessons",
+    response_model=Ok[List[RecommendedLessonDTO]],
+)
+async def get_recommended_lessons(
+    course_id: UUID,
+    token: str = Depends(oauth2_scheme),
+    expand: Optional[Literal["modules"]] = Query(None, description="Expand related data, e.g., 'modules'."),
+    lp_controller: LearningPathsController = Depends(InternalProvider().get_learningpaths_controller),
+):
+    payload = verify_token(token)
+    student_id = payload.get("sub")
+    if not student_id:
+        raise BadRequestException(message="Your account is not authorized. Please log in again.")
+    recommended_lessons = await lp_controller.get_recommended_lessons(
+        user_id=student_id, course_id=course_id, expand=expand
+    )
+
+    return Ok(data=recommended_lessons)
+
+
+@router.delete("/{course_id}/learning-path")
+async def delete_learning_path(
+    course_id: UUID,
+    token: str = Depends(oauth2_scheme),
+    lp_controller: LearningPathsController = Depends(InternalProvider().get_learningpaths_controller),
+):
+    payload = verify_token(token)
+    student_id = payload.get("sub")
+    if not student_id:
+        raise BadRequestException(message="Your account is not authorized. Please log in again.")
+    await lp_controller.delete_learning_path(user_id=student_id, course_id=course_id)
+    return Ok(data=None, message="Successfully deleted the learning path.")
+
+@router.get("/{course_id}/exercises", response_model=Ok[List[GetExercise]])
+async def get_course_exercises(
+    course_id: UUID,
+    token: str = Depends(oauth2_scheme),
+    professor_controller: ProfessorController = Depends(InternalProvider().get_professor_controller),
+    exercises_controller: ExercisesController = Depends(InternalProvider().get_exercises_controller),
+    student_controller: StudentController = Depends(InternalProvider().get_student_controller),
+    courses_controller: CoursesController = Depends(InternalProvider().get_courses_controller)
+):
+    # Verify access
+    payload = verify_token(token)
+    user_id = payload.get("sub")
+    if not user_id:
+        raise BadRequestException(message="Your account is not authorized. Please log in again.")
+    
+    # Check if user is professor or student
+    professor = await professor_controller.professor_repository.first(where_=[Professor.id == user_id])
+    is_professor = professor is not None
+    
+    if not is_professor:
+        student = await student_controller.student_repository.first(where_=[Student.id == user_id])
+        if not student:
+            raise NotFoundException(message="User not found for the given ID.")
+    
+    # Base query conditions
+    conditions = [Exercises.course_id == course_id]
+    
+    # Add time filter for students
+    current_time = datetime.now()
+    if not is_professor:
+        conditions.append(Exercises.time_open <= current_time)
+    course = await courses_controller.courses_repository.first(where_=[Courses.id == course_id])
+    if not course:
+        raise NotFoundException(message="Course not found for the given ID.")
+    # Get exercises with ordering
+    exercises = await exercises_controller.exercises_repository.get_many(
+        where_=conditions,
+        order_={"desc": ["time_open"]},  
+    )
+    return Ok[List[GetExercise]](data=[
+        GetExercise(
+            id=exercise.id,
+            name=exercise.name,
+            description=exercise.description,
+            type=exercise.type,
+            time_open=exercise.time_open.strftime("%H:%M %d/%m/%Y"),
+            time_close=exercise.time_close.strftime("%H:%M %d/%m/%Y"),
+            time_limit=exercise.time_limit,
+            attempts_allowed=exercise.attempts_allowed,
+            grading_method=exercise.grading_method,
+        ) for exercise in exercises
+    ])