import math
from openai import NotFoundError
from sqlalchemy import and_
from machine.models import *
from core.response import Ok
from machine.controllers import *
from utils.data import availableCourses
from machine.schemas.requests import *
from fastapi import APIRouter, Depends, Query
from machine.providers import InternalProvider
from core.utils.auth_utils import verify_token
from machine.schemas.responses.courses import *
from typing import List, Union, Literal, Optional
from machine.schemas.responses.exercise import  *
from fastapi.security import OAuth2PasswordBearer
from machine.schemas.responses.progress_tracking import GetCoursesListResponse
from core.exceptions import BadRequestException, NotFoundException, ForbiddenException
from machine.schemas.responses.learning_path import LearningPathDTO, RecommendedLessonDTO
from fastapi import File, UploadFile
from core.utils.file import update_course_image_s3, generate_presigned_url
import os
oauth2_scheme = OAuth2PasswordBearer(tokenUrl="auth/login")
router = APIRouter(prefix="/courses", tags=["courses"])
# Fixed routes should come first

@router.get("/", response_model=Ok[List[GetCoursesListResponse]])
async def get_courses(
    token: str = Depends(oauth2_scheme),
    professor_controller: ProfessorController = Depends(InternalProvider().get_professor_controller),
    student_controller: StudentController = Depends(InternalProvider().get_student_controller),
    courses_controller: CoursesController = Depends(InternalProvider().get_courses_controller),
):
    """
    Get the list of courses
    """
    payload = verify_token(token)
    user_id = payload.get("sub")
    if not user_id:
        raise BadRequestException(message="Your account is not authorized. Please log in again.")
    
    # Check if user is professor or student
    professor = await professor_controller.professor_repository.first(where_=[Professor.id == user_id])
    is_professor = professor is not None
    
    if not is_professor:
        student = await student_controller.student_repository.first(where_=[Student.id == user_id])
        if not student:
            raise NotFoundException(message="User not found for the given ID.")
    if is_professor:
        courses = await courses_controller.courses_repository.get_many(
            where_=[Courses.professor_id == user_id],
            order_={"desc": ["start_date"]},
        )
            
    if not courses:
        raise NotFoundException(message="No courses found.")

    course_list = [
        GetCoursesListResponse(
        course_id = course.id,
        course_name = course.name,
        course_courseID = course.courseID,
        course_nSemester = course.nSemester,
        course_class_name = course.class_name,
        course_start_date = course.start_date,
        course_end_date = course.end_date,
        ) for course in courses
    ]
    return Ok(data=course_list, message="Successfully fetched the course list.")

@router.get("/student", response_model=Ok[GetCoursesPaginatedResponse])
async def get_student_courses(
    token: str = Depends(oauth2_scheme),
    page: int = Query(1, description="Page number"),
    page_size: int = Query(10, description="Number of items per page"),
    search_query: Optional[str] = Query(None, description="Search query to filter courses"),
    student_courses_controller: StudentCoursesController = Depends(InternalProvider().get_studentcourses_controller),
    student_controller: StudentController = Depends(InternalProvider().get_student_controller),
    learning_paths_controller: LearningPathsController = Depends(InternalProvider().get_learningpaths_controller),
):

    payload = verify_token(token)
    user_id = payload.get("sub")
    if not user_id:
        raise BadRequestException(message="Your account is not authorized. Please log in again.")

    student = await student_controller.student_repository.first(where_=[Student.id == user_id])
    if not student:
        raise NotFoundException(message="Your account is not allowed to access this feature.")
    if search_query:
        where_conditions = [StudentCourses.student_id == user_id, Courses.name.ilike(f"%{search_query}%")]
    else:
        where_conditions = [StudentCourses.student_id == user_id]
    select_fields = [
        Courses.id.label("id"),
        Courses.name.label("name"),
        Courses.start_date.label("start_date"),
        Courses.end_date.label("end_date"),
        Courses.learning_outcomes.label("learning_outcomes"),
        Courses.status.label("status"),
        Courses.image_url.label("image_url"),
        Courses.nCredit.label("nCredit"),
        Courses.nSemester.label("nSemester"),
        Courses.courseID.label("courseID"),
        Courses.class_name.label("class_name"),
        StudentCourses.last_accessed.label("last_accessed"),
        StudentCourses.percentage_done.label("percentage_complete"),
    ]

    join_conditions = {
        "courses": {"type": "left", "alias": "courses_alias"},
    }

    courses = await student_courses_controller.student_courses_repository._get_many(
        where_=where_conditions,
        fields=select_fields,
        join_=join_conditions,
        order_={"asc": ["last_accessed"]},
        limit=page_size,
        skip=(page - 1) * page_size,
    )

    if not courses:
        empty_response = {
        "content": [],
        "pageSize": page_size,
        "currentPage": page,
        "totalRows": 0,
        "totalPages": 0,
    }
        return Ok(data=empty_response, message="No courses found.")
    
    total_page = math.ceil(len(courses) / page_size)
    content = []
    for course in courses:
<<<<<<< HEAD
        try:
            learning_path = await learning_paths_controller.get_learning_path(user_id=user_id, course_id=course.id)
        except NotFoundException:
            learning_path = None
        course_response = GetCoursesResponse(
=======
        learning_path = await learning_paths_controller.get_learning_path(user_id=user_id, course_id=course.id)
        if learning_path is None: 
            course_response = GetCoursesResponse(
            id=course.id,
            name=course.name,
            start_date=str(course.start_date),
            end_date=str(course.end_date),
            learning_outcomes=course.learning_outcomes or [],
            status=course.status,
            image_url=generate_presigned_url(course.image_url, expiration=604800) if course.image_url else "",
            last_accessed=str(course.last_accessed),
            nCredit=course.nCredit,
            nSemester=course.nSemester,
            courseID=course.courseID,
            class_name=str(course.class_name),
            percentage_complete=str(learning_path.progress) if learning_path else "0",
        )
        else:
            course_response = GetCoursesResponse(
>>>>>>> d44e967b
            id=course.id,
            name=course.name,
            start_date=str(course.start_date),
            end_date=str(course.end_date),
            learning_outcomes=course.learning_outcomes or [],
            status=course.status,
            image_url=generate_presigned_url(course.image_url, expiration=604800) if course.image_url else "",
            last_accessed=str(course.last_accessed),
            nCredit=course.nCredit,
            nSemester=course.nSemester,
            courseID=course.courseID,
            class_name=str(course.class_name),
            percentage_complete=str(learning_path.progress) if learning_path else "0",
        )
        content.append(course_response)

            
    courses_response = {
        "content": content,
        "pageSize": page_size,
        "currentPage": page,
        "totalRows": len(courses),
        "totalPages": total_page,
    }
    return Ok(data=courses_response, message="Successfully fetched the courses.")

@router.get("/count/", response_model=Ok[int])
async def count_courses(
    admin_controller: AdminController = Depends(InternalProvider().get_admin_controller),
    token: str = Depends(oauth2_scheme),
    courses_controller: CoursesController = Depends(InternalProvider().get_courses_controller),
):
    payload = verify_token(token)
    user_id = payload.get("sub")
    if not user_id:
        raise BadRequestException(message="Your account is not authorized. Please log in again.")
    
    check_role = await admin_controller.admin_repository.exists(where_=[Admin.id == user_id])
    if not check_role:
        raise ForbiddenException(message="You are not allowed to access this feature.")

    count = await courses_controller.courses_repository.count(where_=None)

    return Ok(data=count, message="Successfully fetched the count of courses.")

from datetime import date

@router.get("/available", description="Get all available courses of HCMUT")
async def get_available_courses(
    token: str = Depends(oauth2_scheme),
    admin_controller: AdminController = Depends(InternalProvider().get_admin_controller),
):
    payload = verify_token(token)
    user_id = payload.get("sub")
    if not user_id:
        raise BadRequestException(message="Your account is not authorized. Please log in again.")
    
    check_role = await admin_controller.admin_repository.exists(where_=[Admin.id == user_id])
    # if not check_role:
    #     raise ForbiddenException(message="You are not allowed to access this feature.")
    courses_list = availableCourses
    return Ok(data=courses_list, message="Successfully fetched the available courses.")

@router.post("/add-students", response_model=Ok[AddStudentsToCourseResponse])
async def add_students_to_course(
    request: AddStudentsToCourseRequest,
    token: str = Depends(oauth2_scheme),
    courses_controller: CoursesController = Depends(InternalProvider().get_courses_controller),
    student_courses_controller: StudentCoursesController = Depends(InternalProvider().get_studentcourses_controller),
    student_controller: StudentController = Depends(InternalProvider().get_student_controller),
    admin_controller: AdminController = Depends(InternalProvider().get_admin_controller),
):
    # Verify admin token
    payload = verify_token(token)
    user_id = payload.get("sub")
    if not user_id:
        raise BadRequestException(message="Your account is not authorized. Please log in again.")

    # Check if user is an admin
    user = await admin_controller.admin_repository.first(where_=[Admin.id == user_id])
    if not user:
        raise NotFoundException(message="Your account is not allowed to add students to courses.")
    
    # Validate request
    if not request.course_id:
        raise BadRequestException(message="Course ID is required.")
    
    if not request.student_ids or len(request.student_ids) == 0:
        raise BadRequestException(message="At least one student ID is required.")
    
    # Check if course exists
    course = await courses_controller.courses_repository.first(where_=[Courses.id == request.course_id])
    if not course:
        raise NotFoundException(message=f"Course with ID {request.course_id} not found.")
    
    # Get students by their MSVVs (student IDs)
    students = await student_controller.student_repository._get_many(
        where_=[Student.mssv.in_(request.student_ids)],
        fields=[Student.id, Student.mssv]
    )
    
    if not students:
        raise NotFoundException(message="No valid students found with the provided IDs.")
    
    # Check which students are already enrolled in the course to avoid duplicates
    existing_enrollments = await student_courses_controller.student_courses_repository._get_many(
        where_=[
            StudentCourses.course_id == request.course_id,
            StudentCourses.student_id.in_([student["id"] for student in students])
        ],
        fields=[StudentCourses.student_id]
    )
    
    # Create a set of already enrolled student IDs for quick lookup
    enrolled_student_ids = {enrollment["student_id"] for enrollment in existing_enrollments}
    
    # Filter out students who are already enrolled
    students_to_enroll = [student for student in students if student["id"] not in enrolled_student_ids]
    
    if not students_to_enroll:
        # Return a success response with 0 added students if all are already enrolled
        return Ok(
            data={
                "course_id": course.id,
                "course_name": course.name,
                "added_students_count": 0,
                "already_enrolled_count": len(request.student_ids),
                "student_courses_list": []
            },
            message="All provided students are already enrolled in this course."
        )
    
    # Prepare attributes for creating new student-course relationships
    student_courses_attributes = [
        {
            "student_id": student["id"],
            "course_id": request.course_id,
        }
        for student in students_to_enroll
    ]
    
    try:
        # Create the student-course relationships
        create_student_courses = await student_courses_controller.student_courses_repository.create_many(
            attributes_list=student_courses_attributes, commit=True
        )
        
        if not create_student_courses:
            raise Exception("Failed to add students to the course - no records returned.")
            
        # Prepare response with safe field access
        student_courses_response = []
        for sc in create_student_courses:
            # Find the matching student MSSV
            student_mssv = None
            for student in students_to_enroll:
                if str(student["id"]) == str(sc.student_id):
                    student_mssv = student["mssv"]
                    break
                    
            # Create a response object with only the fields we know are safe
            student_course_data = StudentCourseInfo(
                student_id=str(sc.student_id),
                student_mssv=student_mssv,
                course_id=str(sc.course_id),
                last_accessed=str(sc.last_accessed) if hasattr(sc, 'last_accessed') else None,
                completed_lessons=sc.completed_lessons if hasattr(sc, 'completed_lessons') else None,
                time_spent=str(sc.time_spent) if hasattr(sc, 'time_spent') else None,
                percentage_done=sc.percentage_done if hasattr(sc, 'percentage_done') else None
            )
            student_courses_response.append(student_course_data)
        
        # Get the count of students who were already enrolled
        already_enrolled_count = len(request.student_ids) - len(students_to_enroll)
        
        response = AddStudentsToCourseResponse(
            course_id=str(course.id),
            course_name=course.name,
            added_students_count=len(create_student_courses),
            already_enrolled_count=already_enrolled_count,
            student_courses_list=student_courses_response
        )
        
        return Ok(
            data=response,
            message=f"Successfully added {len(create_student_courses)} student(s) to the course. {already_enrolled_count} student(s) were already enrolled."
        )
        
    except Exception as e:
        # Simple error handling without checking for specific schema errors
        print(f"Error adding students to course: {str(e)}")
        raise Exception(f"Failed to add students to the course: {str(e)}")
        
@router.get("/admin", description="Get all courses for admin", response_model=Ok[GetAdminCoursesPaginatedResponse])
async def get_courses(
    token: str = Depends(oauth2_scheme),
    search_query: Optional[str] = Query(None, description="Search query to filter courses by name or courseID"),
    page: int = Query(1, description="Page number"),
    page_size: int = Query(10, description="Number of items per page"),
    nCredit: Optional[int] = Query(None, description="Filter courses by number of credits"),
    nSemester: Optional[int] = Query(None, description="Filter courses by semester number"),
    start_date: Optional[date] = Query(None, description="Filter courses by start date (format: YYYY-MM-DD)"),
    end_date: Optional[date] = Query(None, description="Filter courses by end date (format: YYYY-MM-DD)"),
    courses_controller: CoursesController = Depends(InternalProvider().get_courses_controller),
    admin_controller: AdminController = Depends(InternalProvider().get_admin_controller),
):
    # Token validation and user authorization
    payload = verify_token(token)
    user_id = payload.get("sub")
    if not user_id:
        raise BadRequestException(message="Your account is not authorized. Please log in again.")

    check_role = await admin_controller.admin_repository.first(where_=[Admin.id == user_id])
    if not check_role:
        raise ForbiddenException(message=f"You are not allowed to access this feature {check_role}")

    # Build the WHERE conditions for filtering
    where_conditions = []

    # Search by name or courseID
    if search_query:
        where_conditions.append(
            (Courses.name.ilike(f"%{search_query}%")) | (Courses.courseID.ilike(f"%{search_query}%"))
        )

    # Filter by nCredit
    if nCredit is not None:
        where_conditions.append(Courses.nCredit == nCredit)

    # Filter by nSemester
    if nSemester is not None:
        where_conditions.append(Courses.nSemester == nSemester)

    # Filter by start_date
    if start_date:
        where_conditions.append(Courses.start_date >= start_date)

    # Filter by end_date
    if end_date:
        where_conditions.append(Courses.end_date <= end_date)

    select_fields = [
        Courses.id.label("id"),
        Courses.name.label("name"),
        Courses.start_date.label("start_date"),
        Courses.end_date.label("end_date"),
        Courses.learning_outcomes.label("learning_outcomes"),
        Courses.status.label("status"),
        Courses.image_url.label("image"),
        Courses.nCredit.label("nCredit"),
        Courses.nSemester.label("nSemester"),
        Courses.courseID.label("courseID"),
        Courses.class_name.label("class_name"),
        Courses.professor_id.label("professor_id"),
    ]

    # Fetch courses based on the filter conditions
    courses = await courses_controller.courses_repository._get_many(
        where_=where_conditions,
        fields=select_fields,
        order_={"desc": ["start_date"]},
        limit=page_size,
        skip=(page - 1) * page_size,
    )

    if not courses:
        empty_response = {
            "content": [],
            "pageSize": page_size,
            "currentPage": page,
            "totalRows": 0,
            "totalPages": 0,
        }
        return Ok(data=empty_response, message="No courses found.")

    # Get total rows for pagination
    total_rows = await courses_controller.courses_repository.count(where_=where_conditions)
    total_pages = math.ceil(total_rows / page_size)

    # Prepare the response
    courses_response = {
        "content": [
            GetAdminCoursesResponse(
                id=course.id,
                name=course.name,
                start_date=str(course.start_date),
                end_date=str(course.end_date),
                status=course.status,
                nCredit=course.nCredit if course.nCredit else 0,
                nSemester=course.nSemester if course.nSemester else 0,
                courseID=course.courseID,
                class_name=course.class_name if course.class_name else "",
                professor_id=course.professor_id if course.professor_id else "",
            )
            for course in courses
        ],
        "pageSize": page_size,
        "currentPage": page,
        "totalRows": total_rows,
        "totalPages": total_pages,
    }
    
    return Ok(data=courses_response, message="Successfully fetched the courses.")

@router.patch("/{course_id}/image", response_model=Ok)
async def update_course_image(
    course_id: str,
    file: UploadFile = File(...),
    token: str = Depends(oauth2_scheme),
    courses_controller: CoursesController = Depends(InternalProvider().get_courses_controller),
    professor_controller: ProfessorController = Depends(InternalProvider().get_professor_controller),
):
    """
    Update course image. If an image already exists, it will be replaced.
    """
    # Verify user token
    payload = verify_token(token)
    user_id = payload.get("sub")
    if not user_id:
        raise BadRequestException(message="Your account is not authorized. Please log in again.")
    professor = await professor_controller.professor_repository.first(where_=[Professor.id == user_id])
    if not professor:
        raise NotFoundException(message="Only professors have the permission to update course image.")
    # Get the course
    course = await courses_controller.courses_repository.first(where_=[Courses.id == course_id])
    if not course:
        raise NotFoundException(message=f"Course with ID {course_id} not found.")
    
    # Check if user is the professor of this course
    if course.professor_id != professor.id:
        raise ForbiddenException(message="You don't have permission to update this course.")
    
    # Check file type
    allowed_extensions = ['.jpg', '.jpeg', '.png', '.gif']
    file_extension = os.path.splitext(file.filename)[1].lower()
    if file_extension not in allowed_extensions:
        raise BadRequestException(message="Invalid file type. Only JPG, JPEG, PNG, and GIF files are allowed.")
    
    # Read file content
    file_content = await file.read()
    
    # Extract the existing image key from the course (if it exists)
    existing_image_key = course.image_url
    
    # Handle the S3 operations
    s3_key, presigned_url = await update_course_image_s3(
        existing_image_key, 
        file_content,
        f"course_{course_id}{file_extension}"
    )
<<<<<<< HEAD
    get_course = course[0] if course else None
    try:
        learning_path = await learning_paths_controller.get_learning_path(user_id=studentId, course_id=courseId)
    except NotFoundException:
        learning_path = None
    
    if not course:
        course_response = GetCourseDetailResponse(
            course_id=courseId,
            course_name="",
            course_start_date="",
            course_end_date="",
            course_learning_outcomes=[],
            course_status="",
            course_image="",
            course_nCredit=0,
            course_nSemester=0,
            course_courseID="",
            course_classname="",
            course_percentage_complete="",
            course_last_accessed="",
            completed_lessons=0,
            time_spent="",
            percentage_done=0,
        )
        return Ok(data=course_response, message="You are not enrolled in this course.")
    image_url = ""
    if get_course.image_url:
        image_url = generate_presigned_url(get_course.image_url, expiration=604800)
    course_response = GetCourseDetailResponse(
        course_id=str(courseId),
        course_name=get_course.name,
        course_start_date=str(get_course.start_date) if get_course.start_date else "",
        course_end_date=str(get_course.end_date) if get_course.end_date else "",
        course_learning_outcomes=get_course.learning_outcomes or [],
        course_status=get_course.status,
        course_image=image_url if get_course.image_url else "",
        course_nCredit=get_course.nCredit,
        course_nSemester=get_course.nSemester,
        course_courseID=get_course.courseID,
        course_classname=get_course.class_name,
        course_percentage_complete=str(learning_path.progress) if learning_path else "0",
        course_last_accessed=str(get_course.last_accessed) if get_course.last_accessed else "",
        completed_lessons=get_course.completed_lessons or 0,
        time_spent=str(get_course.time_spent) if get_course.time_spent else "",
        percentage_done=str(learning_path.progress) if learning_path else "0",
=======
    
    # Update the course with the new image URL
    await courses_controller.courses_repository.update(
        where_=[Courses.id == course_id],
        attributes={"image_url": s3_key},
        commit = True
    )
    
    return Ok(
        message="Course image updated successfully.", 
        data={"image_url": presigned_url}
>>>>>>> d44e967b
    )

@router.get("/{courseId}", response_model=Ok[GetCourseDetailResponse])
async def get_course_for_student(
    courseId: str,
    token: str = Depends(oauth2_scheme),
    student_courses_controller: StudentCoursesController = Depends(InternalProvider().get_studentcourses_controller),
    student_controller: StudentController = Depends(InternalProvider().get_student_controller),
    learning_paths_controller: LearningPathsController = Depends(InternalProvider().get_learningpaths_controller),
):
    payload = verify_token(token)
    user_id = payload.get("sub")
    if not user_id:
        raise BadRequestException(message="Your account is not authorized. Please log in again.")

    student = await student_controller.student_repository.first(where_=[Student.id == user_id])
    if not student:
        raise ForbiddenException(message=f"Your account is not allowed to access this feature. {student}")

    select_fields = [
        Courses.name.label("name"),
        Courses.id.label("id"),
        Courses.start_date.label("start_date"),
        Courses.end_date.label("end_date"),
        Courses.learning_outcomes.label("learning_outcomes"),
        Courses.status.label("status"),
        Courses.image_url.label("image_url"),
        Courses.nCredit.label("nCredit"),
        Courses.nSemester.label("nSemester"),
        Courses.courseID.label("courseID"),
        Courses.class_name.label("class_name"),
        Courses.courseID.label("courseID"),
        StudentCourses.last_accessed.label("last_accessed"),
        StudentCourses.completed_lessons.label("completed_lessons"),
        StudentCourses.time_spent.label("time_spent"),
        StudentCourses.percentage_done.label("percentage_done"),
    ]

    join_conditions = {
        "courses": {"type": "left", "alias": "courses_alias"},
    }

    course = await student_courses_controller.student_courses_repository._get_many(
        where_=[and_(StudentCourses.course_id == courseId, StudentCourses.student_id == user_id)],
        fields=select_fields,
        join_=join_conditions,
    )
    get_course = course[0] if course else None
    try:
        learning_path = await learning_paths_controller.get_learning_path(user_id=user_id, course_id=courseId)
    except NotFoundException:
        learning_path = None
    if not course:
        course_response = GetCourseDetailResponse(
            course_id=courseId,
            course_name="",
            course_start_date="",
            course_end_date="",
            course_learning_outcomes=[],
            course_status="",
            course_image="",
            course_nCredit=0,
            course_nSemester=0,
            course_courseID="",
            course_classname="",
            course_percentage_complete="",
            course_last_accessed="",
            completed_lessons=0,
            time_spent="",
            percentage_done=0,
        )
        return Ok(data=course_response, message="You are not enrolled in this course.")
    image_url = ""
    if get_course.image_url:
        image_url = generate_presigned_url(get_course.image_url, expiration=604800)
    course_response = GetCourseDetailResponse(
        course_id=str(courseId),
        course_name=get_course.name,
        course_start_date=str(get_course.start_date) if get_course.start_date else "",
        course_end_date=str(get_course.end_date) if get_course.end_date else "",
        course_learning_outcomes=get_course.learning_outcomes or [],
        course_status=get_course.status,
        course_image=image_url if get_course.image_url else "",
        course_nCredit=get_course.nCredit,
        course_nSemester=get_course.nSemester,
        course_courseID=get_course.courseID,
        course_classname=get_course.class_name,
        course_percentage_complete=str(learning_path.progress) if learning_path else "0",
        course_last_accessed=str(get_course.last_accessed) if get_course.last_accessed else "",
        completed_lessons=get_course.completed_lessons or 0,
        time_spent=str(get_course.time_spent) if get_course.time_spent else "",
        percentage_done=str(learning_path.progress) if learning_path else "0",
    )

    return Ok(data=course_response, message="Successfully fetched the course.")
@router.get("/{courseId}/professor", response_model=Ok[ProfessorInformation])
async def get_professor_for_course(
    courseId: str,
    token: str = Depends(oauth2_scheme),
    professor_controller: ProfessorController = Depends(InternalProvider().get_professor_controller),
    courses_controller: CoursesController = Depends(InternalProvider().get_courses_controller),
):
    payload = verify_token(token)
    user_id = payload.get("sub")
    if not user_id:
        raise BadRequestException(message="Your account is not authorized. Please log in again.")

    course = await courses_controller.courses_repository.first(where_=[Courses.id == courseId])
    if not course:
        raise NotFoundException(message="Course not found.")

    professor = await professor_controller.professor_repository.first(where_=[Professor.id == course.professor_id])
    if not professor:
        raise NotFoundException(message="Professor not found.")

    professor_response = ProfessorInformation(
        professor_id=professor.id,
        professor_name=professor.name,
        professor_email=professor.email,
        professor_avatar=str(professor.avatar_url) if professor.avatar_url else "",
    )
    return Ok(data=professor_response, message="Successfully fetched the professor.")


@router.get("/{courseId}/students", response_model=Ok[List[StudentList]])
async def get_students_for_course(
    courseId: str,
    token: str = Depends(oauth2_scheme),
    student_courses_controller: StudentCoursesController = Depends(InternalProvider().get_studentcourses_controller),
):
    payload = verify_token(token)
    user_id = payload.get("sub")
    if not user_id:
        raise BadRequestException(message="Your account is not authorized. Please log in again.")

    select_fields = [
        Student.id.label("id"),
        Student.name.label("name"),
        Student.email.label("email"),
        Student.avatar_url.label("avatar_url"),
        Student.mssv.label("ms"),
    ]

    join_conditions = {
        "student": {"type": "left", "table": Student},
    }

    students = await student_courses_controller.student_courses_repository._get_many(
        where_=[StudentCourses.course_id == courseId],
        fields=select_fields,
        join_=join_conditions,
    )

    if not students:
        return Ok(data=[], message="No students found.")

    students_response = [
        StudentList(
            student_id=student.id,
            student_name=student.name,
            student_email=student.email,
            student_avatar=str(student.avatar_url) if student.avatar_url else "",
            student_mssv=student.ms,
        )
        for student in students
    ]

    return Ok(data=students_response, message="Successfully fetched the students.")

@router.get("/{courseId}/lessons", response_model=Ok[List[GetLessonsResponse]])
async def get_lessons_for_course(
    courseId: str,
    token: str = Depends(oauth2_scheme),
    lessons_controller: LessonsController = Depends(InternalProvider().get_lessons_controller),
    documents_controller: DocumentsController = Depends(InternalProvider().get_documents_controller),
):
    payload = verify_token(token)
    user_id = payload.get("sub")
    if not user_id:
        raise BadRequestException(message="Your account is not authorized. Please log in again.")

    select_fields = [
        Lessons.id.label("id"),
        Lessons.title.label("title"),
        Lessons.description.label("description"),
        Lessons.learning_outcomes.label("learning_outcomes"),
        Lessons.order.label("order"),
    ]

    lessons = await lessons_controller.lessons_repository._get_many(
        where_=[Lessons.course_id == courseId],
        fields=select_fields,
    )

    if not lessons:
        return Ok(data=[], message="No lessons found.")

    lessons_response = [
        GetLessonsResponse(
            id=lesson.id,
            title=lesson.title,
            description=lesson.description or "",
            learning_outcomes=lesson.learning_outcomes or [],
            order=lesson.order,
            nDocuments= await documents_controller.documents_repository.count(where_=[Documents.lesson_id == lesson.id]),
        )
        for lesson in lessons
    ]

    return Ok(data=lessons_response, message="Successfully fetched the lessons.")


@router.get(
    "/{courseId}/lessons_recommendation/",
    response_model=Ok[List[GetLessonsRecommendationResponse]],
)
async def get_lessons_recommendation(
    courseId: UUID,
    token: str = Depends(oauth2_scheme),
    learning_paths_controller: LearningPathsController = Depends(InternalProvider().get_learningpaths_controller),
    student_controller: StudentController = Depends(InternalProvider().get_student_controller),
    lessons_controller: LessonsController = Depends(InternalProvider().get_lessons_controller),
):
    payload = verify_token(token)
    user_id = payload.get("sub")
    if not user_id:
        raise BadRequestException(message="Your account is not authorized. Please log in again.")

    student = await student_controller.student_repository.first(where_=[Student.id == user_id])
    if not student:
        raise NotFoundException(message="Your account is not allowed to access this feature.")

    where_learning_path_conditions = [
        LearningPaths.student_id == user_id,
        LearningPaths.course_id == courseId,
    ]
    learning_path = await learning_paths_controller.learning_paths_repository.first(
        where_=where_learning_path_conditions,
        relations=[LearningPaths.recommend_lessons, LearningPaths.course],
    )

    if not learning_path:
        raise NotFoundException(message="Learning path not found for the given student and course.")

    recommend_lessons = learning_path.recommend_lessons
    course_name = learning_path.course.name if learning_path.course else "Unknown Course"

    if not recommend_lessons:
        raise NotFoundException(message="No recommended lessons found for the given learning path.")

    recommended_lessons: List[GetLessonsRecommendationResponse] = []
    for recommend_lesson in recommend_lessons:
        lesson = await lessons_controller.lessons_repository.first(where_=[Lessons.id == recommend_lesson.id])
        if not lesson:
            continue

        recommended_lessons.append(
            GetLessonsRecommendationResponse(
                course_id=courseId,
                course_name=course_name,
                lesson_id=lesson.id,
                title=lesson.title,
                description=lesson.description or "",
                order=lesson.order,
                bookmark=lesson.bookmark if hasattr(lesson, "bookmark") else False,
                status=recommend_lesson.status,
            )
        )

    return Ok(data=recommended_lessons, message="Successfully fetched the recommended lessons.")


@router.post("/", response_model=Ok[Union[CreateCourseResponse, List[CreateCourseResponse]]])
async def create_course(
    request: List[CreateCourseRequest],
    token: str = Depends(oauth2_scheme),
    courses_controller: CoursesController = Depends(InternalProvider().get_courses_controller),
    professors_controller: ProfessorController = Depends(InternalProvider().get_professor_controller),
    student_courses_controller: StudentCoursesController = Depends(InternalProvider().get_studentcourses_controller),
    student_controller: StudentController = Depends(InternalProvider().get_student_controller),
    admin_controller: AdminController = Depends(InternalProvider().get_admin_controller),
):
    payload = verify_token(token)
    user_id = payload.get("sub")
    if not user_id:
        raise BadRequestException(message="Your account is not authorized. Please log in again.")

    user = await admin_controller.admin_repository.first(where_=[Admin.id == user_id])
    if not user:
        raise NotFoundException(message="Your account is not allowed to create a course.")
    
    if not request or len(request) == 0:
        raise BadRequestException(message="At least one course is required.")

    if len(request) == 1:
        if not request[0].nSemester or not request[0].class_name:
            raise BadRequestException(message="Semester and class name are required.")
        checkIfCourseExists = await courses_controller.courses_repository.first(
            where_=[Courses.courseID == request[0].courseID, Courses.nSemester == request[0].nSemester, Courses.class_name == request[0].class_name]
        )
        if checkIfCourseExists:
            raise BadRequestException(message="Course already exists.")
        saveProfessorId = await professors_controller.professor_repository.first(
            Professor.mscb == request[0].professorID
        )
        saveProfessorId = saveProfessorId.id
        course_attributes = {
            "name": request[0].name,
            "professor_id": saveProfessorId,
            "nCredit": request[0].creditNumber,
            "nSemester": request[0].nSemester,
            "createdByAdminID": user_id,
            "courseID": request[0].courseID,
            "start_date": request[0].startDate,
            "end_date": request[0].endDate,
            "class_name": request[0].class_name,
        }

        createCourse = await courses_controller.courses_repository.create(attributes=course_attributes, commit=True)
        if not createCourse:
            raise Exception("Failed to create course")

        getStudentIDs = await student_controller.student_repository._get_many(
    where_=[Student.mssv.in_(request[0].studentIDs)],
    fields=[Student.id]
)

        student_courses_attributes = [
            {
                "student_id": student.id,
                "course_id": createCourse.id,
            }
            for student in getStudentIDs
        ]

        create_student_courses = await student_courses_controller.student_courses_repository.create_many(
            attributes_list=student_courses_attributes, commit=True
        )

        if not create_student_courses:
            print("Failed to create student courses")
            raise Exception("Failed to create student courses")

        student_courses_response = [
            {
                "student_id": create_student_course.student_id,
                "course_id": createCourse.id,
                "last_accessed": str(create_student_course.last_accessed),
                "completed_lessons": create_student_course.completed_lessons,
                "time_spent": str(create_student_course.time_spent),
                "percentage_done": create_student_course.percentage_done,
            }
            for create_student_course in create_student_courses
        ]

        course_response = {
            "course_id": createCourse.id,
            "courseID": createCourse.courseID,
            "name": createCourse.name,
            "professor_id": createCourse.professor_id,
            "start_date": str(createCourse.start_date),
            "end_date": str(createCourse.end_date),
            "status": createCourse.status,
            "nCredit": createCourse.nCredit,
            "nSemester": createCourse.nSemester,
            "learning_outcomes": createCourse.learning_outcomes if createCourse.learning_outcomes else "",
            "image_url": str(createCourse.image_url),
            "student_courses_list": student_courses_response,
            "class_name": createCourse.class_name,
        }
        return Ok(data=course_response, message="Successfully created the course.")
    else:
        professor_ids = [course.professorID for course in request]
        professors = await professors_controller.professor_repository._get_many(
            where_=[Professor.mscb.in_(professor_ids)], fields=[Professor.id, Professor.mscb]
        )

        professor_id_map = {prof["mscb"]: prof["id"] for prof in professors}

        courses_attributes = []
        for course in request:
            if not course.nSemester or not course.class_name:
                raise BadRequestException(message="Semester and class name are required.")
            checkIfCourseExists = await courses_controller.courses_repository.first(
                where_=[Courses.courseID == course.courseID, Courses.nSemester == course.nSemester, Courses.class_name == course.class_name]
            )
            if checkIfCourseExists:
                raise BadRequestException(message="Course already exists.")
            if not course.name:
                raise BadRequestException(message="Course name is required.")

            professor_id = professor_id_map.get(course.professorID)
            if not professor_id:
                raise NotFoundException(message=f"Professor with mscb {course.professorID} not found")

            course_attr = {
                "name": course.name,
                "professor_id": professor_id,
                "nCredit": course.creditNumber,
                "nSemester": course.nSemester,
                "createdByAdminID": user_id,
                "status": "new",
                "courseID": course.courseID,
                "start_date": course.startDate,
                "end_date": course.endDate,
                "class_name": course.class_name,
            }
            # if hasattr(course, 'start_date') and course.start_date:
            #     course_attr["start_date"] = course.start_date
            # if hasattr(course, 'end_date') and course.end_date:
            #     course_attr["end_date"] = course.end_date
            # if hasattr(course, 'image_url') and course.image_url:
            #     course_attr["image_url"] = course.image_url

            courses_attributes.append(course_attr)

        create_courses = await courses_controller.courses_repository.create_many(
            attributes_list=courses_attributes, commit=True
        )
        if not create_courses:
            raise Exception("Failed to create courses")

        courses_response = []
        for created_course, request_course in zip(create_courses, request):

            student_ids = request_course.studentIDs
            students = await student_controller.student_repository._get_many(
                where_=[Student.mssv.in_(student_ids)], fields=[Student.id, Student.mssv]
            )

            student_courses_attributes = [
                {
                    "student_id": student["id"],
                    "course_id": created_course.id,
                }
                for student in students
            ]

            create_student_courses = await student_courses_controller.student_courses_repository.create_many(
                attributes_list=student_courses_attributes, commit=True
            )

            if not create_student_courses:
                raise Exception("Failed to create student courses")

            student_courses_response = [
                {
                    "student_id": sc.student_id,
                    "course_id": sc.course_id,
                    "last_accessed": str(sc.last_accessed),
                    "completed_lessons": sc.completed_lessons,
                    "time_spent": str(sc.time_spent),
                    "percentage_done": sc.percentage_done,
                }
                for sc in create_student_courses
            ]

            course_response = {
                "course_id": created_course.id,
                "courseID": created_course.courseID,
                "name": created_course.name,
                "professor_id": created_course.professor_id,
                "start_date": str(created_course.start_date) if created_course.start_date else "",
                "end_date": str(created_course.end_date) if created_course.end_date else "",
                "status": created_course.status,
                "nCredit": created_course.nCredit,
                "nSemester": created_course.nSemester,
                "learning_outcomes": created_course.learning_outcomes if created_course.learning_outcomes else "",
                "image_url": str(created_course.image_url) if created_course.image_url else "",
                "student_courses_list": student_courses_response,
                "class_name": created_course.class_name,
            }
            courses_response.append(course_response)

        return Ok(data=courses_response, message="Successfully created the courses.")

@router.get("/{course_id}/personalized-lp", response_model=Ok[LearningPathDTO])
async def get_personalized_lp(
    course_id: UUID,
    token: str = Depends(oauth2_scheme),
    lp_controller: LearningPathsController = Depends(InternalProvider().get_learningpaths_controller),
):
    payload = verify_token(token)
    student_id = payload.get("sub")
    if not student_id:
        raise BadRequestException(message="Your account is not authorized. Please log in again.")
    lp = await lp_controller.get_learning_path(course_id=course_id, user_id=student_id)

    return Ok(data=LearningPathDTO.model_validate(lp))


@router.get(
    "/{course_id}/learning-path/recommended-lessons",
)
async def get_recommended_lessons(
    course_id: UUID,
    token: str = Depends(oauth2_scheme),
    expand: Optional[Literal["modules"]] = Query(None, description="Expand related data, e.g., 'modules'."),
    lp_controller: LearningPathsController = Depends(InternalProvider().get_learningpaths_controller),
):
    payload = verify_token(token)
    student_id = payload.get("sub")
    if not student_id:
        raise BadRequestException(message="Your account is not authorized. Please log in again.")
    recommended_lessons = await lp_controller.get_recommended_lessons(
        user_id=student_id, course_id=course_id, expand=expand
    )

    return Ok(data=recommended_lessons)

@router.get(
    "/{course_id}/students/{student_id}/learning-path/recommended-lessons",
)
async def get_recommended_lessons(
    course_id: UUID,
    student_id: UUID,
    token: str = Depends(oauth2_scheme),
    expand: Optional[Literal["modules"]] = Query(None, description="Expand related data, e.g., 'modules'."),
    lp_controller: LearningPathsController = Depends(InternalProvider().get_learningpaths_controller),
):
    payload = verify_token(token)
    professor_id = payload.get("sub")
    if not professor_id:
        raise BadRequestException(message="Your account is not authorized. Please log in again.")
    recommended_lessons = await lp_controller.get_recommended_lessons(
        user_id=student_id, course_id=course_id, expand=expand
    )

    return Ok(data=recommended_lessons)

@router.delete("/{course_id}/learning-path")
async def delete_learning_path(
    course_id: UUID,
    token: str = Depends(oauth2_scheme),
    lp_controller: LearningPathsController = Depends(InternalProvider().get_learningpaths_controller),
):
    payload = verify_token(token)
    student_id = payload.get("sub")
    if not student_id:
        raise BadRequestException(message="Your account is not authorized. Please log in again.")
    await lp_controller.delete_learning_path(user_id=student_id, course_id=course_id)
    return Ok(data=None, message="Successfully deleted the learning path.")

@router.get("/{course_id}/exercises", response_model=Ok[List[GetExercise]])
async def get_course_exercises(
    course_id: UUID,
    token: str = Depends(oauth2_scheme),
    professor_controller: ProfessorController = Depends(InternalProvider().get_professor_controller),
    exercises_controller: ExercisesController = Depends(InternalProvider().get_exercises_controller),
    student_controller: StudentController = Depends(InternalProvider().get_student_controller),
    courses_controller: CoursesController = Depends(InternalProvider().get_courses_controller)
):
    # Verify access
    payload = verify_token(token)
    user_id = payload.get("sub")
    if not user_id:
        raise BadRequestException(message="Your account is not authorized. Please log in again.")
    
    # Check if user is professor or student
    professor = await professor_controller.professor_repository.first(where_=[Professor.id == user_id])
    is_professor = professor is not None
    
    if not is_professor:
        student = await student_controller.student_repository.first(where_=[Student.id == user_id])
        if not student:
            raise NotFoundException(message="User not found for the given ID.")
    
    # Base query conditions
    conditions = [Exercises.course_id == course_id]
    
    # Add time filter for students
    current_time = datetime.now()
    if not is_professor:
        conditions.append(Exercises.time_open <= current_time)
    course = await courses_controller.courses_repository.first(where_=[Courses.id == course_id])
    if not course:
        raise NotFoundException(message="Course not found for the given ID.")
    # Get exercises with ordering
    exercises = await exercises_controller.exercises_repository.get_many(
        where_=conditions,
        order_={"desc": ["time_open"]},  
    )
    return Ok[List[GetExercise]](data=[
        GetExercise(
            id=exercise.id,
            name=exercise.name,
            description=exercise.description,
            type=exercise.type,
            time_open=exercise.time_open.strftime("%H:%M %d/%m/%Y"),
            time_close=exercise.time_close.strftime("%H:%M %d/%m/%Y"),
            time_limit=exercise.time_limit,
            attempts_allowed=exercise.attempts_allowed,
            grading_method=exercise.grading_method,
        ) for exercise in exercises
    ])
    
@router.patch("/admin/{course_id}")
async def update_course(
    course_id: UUID,
    request: UpdateCourseRequest,
    token: str = Depends(oauth2_scheme),
    courses_controller: CoursesController = Depends(InternalProvider().get_courses_controller),
    admin_controller: AdminController = Depends(InternalProvider().get_admin_controller),
):
    # Verify token and extract user ID
    payload = verify_token(token)
    user_id = payload.get("sub")
    if not user_id:
        raise BadRequestException(message="Your account is not authorized. Please log in again.")
    
    # Check if user has the correct admin role
    check_role = await admin_controller.admin_repository.first(where_=[Admin.id == user_id])
    if not check_role:
        raise ForbiddenException(message="You are not allowed to access this feature.")

    # Prepare the course attributes to update, only including provided fields
    course_attributes = {}

    if request.name is not None:
        course_attributes["name"] = request.name
    if request.n_credit is not None:
        course_attributes["nCredit"] = request.n_credit
    if request.n_semester is not None:
        course_attributes["nSemester"] = request.n_semester
    if request.courseID is not None:
        course_attributes["courseID"] = request.courseID
    if request.start_date is not None:
        course_attributes["start_date"] = request.start_date
    if request.end_date is not None:
        course_attributes["end_date"] = request.end_date
    if request.class_name is not None:
        course_attributes["class_name"] = request.class_name
    if request.professor_id is not None:
        course_attributes["professor_id"] = request.professor_id
    if request.status is not None:
        course_attributes["status"] = request.status

    # Update the course with the attributes that have been provided
    update_course = await courses_controller.courses_repository.update(
        where_=[Courses.id == course_id],
        attributes=course_attributes,
        commit=True
    )

    if not update_course:
        raise BadRequestException(message="Failed to update course.")
    
    return Ok(data=None, message="Successfully updated the course.")

@router.delete("/admin/{course_id}")
async def delete_course(
    course_id: UUID,
    token: str = Depends(oauth2_scheme),
    courses_controller: CoursesController = Depends(InternalProvider().get_courses_controller),
    student_courses_controller: StudentCoursesController = Depends(InternalProvider().get_studentcourses_controller),
    admin_controller: AdminController = Depends(InternalProvider().get_admin_controller),
):
    payload = verify_token(token)
    user_id = payload.get("sub")
    if not user_id:
        raise BadRequestException(message="Your account is not authorized. Please log in again.")
    
    check_role = await admin_controller.admin_repository.first(where_=[Admin.id == user_id])
    if not check_role:
        raise ForbiddenException(message="You are not allowed to access this feature.")

    # Delete the course and its associated data
    await courses_controller.courses_repository.delete(where_=[Courses.id == course_id])
    await student_courses_controller.student_courses_repository.delete(where_=[StudentCourses.course_id == course_id])
    await courses_controller.courses_repository.session.commit()
    await student_courses_controller.student_courses_repository.session.commit()

    return Ok(data=None, message="Successfully deleted the course."
<<<<<<< HEAD
)

=======
)
    
@router.get("/issues/{course_id}")
async def get_course_issues(
    course_id: UUID,
    token: str = Depends(oauth2_scheme),
    student_courses_controller: StudentCoursesController = Depends(InternalProvider().get_studentcourses_controller),
):
    payload = verify_token(token)
    user_id = payload.get("sub")
    if not user_id:
        raise BadRequestException(message="Your account is not authorized. Please log in again.")
    
    # Get the course
    course = await student_courses_controller.student_courses_repository.first(where_=[StudentCourses.course_id == course_id])
    if not course:
        raise NotFoundException(message="Student does not enroll in this course.")
    # Get the course issues
    
    response = {
        "issues_summary" : course.issues_summary
    }
    
    return Ok(data=response, message="Successfully fetched the course issues.")
>>>>>>> d44e967b
<|MERGE_RESOLUTION|>--- conflicted
+++ resolved
@@ -1,1274 +1,1212 @@
-import math
-from openai import NotFoundError
-from sqlalchemy import and_
-from machine.models import *
-from core.response import Ok
-from machine.controllers import *
-from utils.data import availableCourses
-from machine.schemas.requests import *
-from fastapi import APIRouter, Depends, Query
-from machine.providers import InternalProvider
-from core.utils.auth_utils import verify_token
-from machine.schemas.responses.courses import *
-from typing import List, Union, Literal, Optional
-from machine.schemas.responses.exercise import  *
-from fastapi.security import OAuth2PasswordBearer
-from machine.schemas.responses.progress_tracking import GetCoursesListResponse
-from core.exceptions import BadRequestException, NotFoundException, ForbiddenException
-from machine.schemas.responses.learning_path import LearningPathDTO, RecommendedLessonDTO
-from fastapi import File, UploadFile
-from core.utils.file import update_course_image_s3, generate_presigned_url
-import os
-oauth2_scheme = OAuth2PasswordBearer(tokenUrl="auth/login")
-router = APIRouter(prefix="/courses", tags=["courses"])
-# Fixed routes should come first
-
-@router.get("/", response_model=Ok[List[GetCoursesListResponse]])
-async def get_courses(
-    token: str = Depends(oauth2_scheme),
-    professor_controller: ProfessorController = Depends(InternalProvider().get_professor_controller),
-    student_controller: StudentController = Depends(InternalProvider().get_student_controller),
-    courses_controller: CoursesController = Depends(InternalProvider().get_courses_controller),
-):
-    """
-    Get the list of courses
-    """
-    payload = verify_token(token)
-    user_id = payload.get("sub")
-    if not user_id:
-        raise BadRequestException(message="Your account is not authorized. Please log in again.")
-    
-    # Check if user is professor or student
-    professor = await professor_controller.professor_repository.first(where_=[Professor.id == user_id])
-    is_professor = professor is not None
-    
-    if not is_professor:
-        student = await student_controller.student_repository.first(where_=[Student.id == user_id])
-        if not student:
-            raise NotFoundException(message="User not found for the given ID.")
-    if is_professor:
-        courses = await courses_controller.courses_repository.get_many(
-            where_=[Courses.professor_id == user_id],
-            order_={"desc": ["start_date"]},
-        )
-            
-    if not courses:
-        raise NotFoundException(message="No courses found.")
-
-    course_list = [
-        GetCoursesListResponse(
-        course_id = course.id,
-        course_name = course.name,
-        course_courseID = course.courseID,
-        course_nSemester = course.nSemester,
-        course_class_name = course.class_name,
-        course_start_date = course.start_date,
-        course_end_date = course.end_date,
-        ) for course in courses
-    ]
-    return Ok(data=course_list, message="Successfully fetched the course list.")
-
-@router.get("/student", response_model=Ok[GetCoursesPaginatedResponse])
-async def get_student_courses(
-    token: str = Depends(oauth2_scheme),
-    page: int = Query(1, description="Page number"),
-    page_size: int = Query(10, description="Number of items per page"),
-    search_query: Optional[str] = Query(None, description="Search query to filter courses"),
-    student_courses_controller: StudentCoursesController = Depends(InternalProvider().get_studentcourses_controller),
-    student_controller: StudentController = Depends(InternalProvider().get_student_controller),
-    learning_paths_controller: LearningPathsController = Depends(InternalProvider().get_learningpaths_controller),
-):
-
-    payload = verify_token(token)
-    user_id = payload.get("sub")
-    if not user_id:
-        raise BadRequestException(message="Your account is not authorized. Please log in again.")
-
-    student = await student_controller.student_repository.first(where_=[Student.id == user_id])
-    if not student:
-        raise NotFoundException(message="Your account is not allowed to access this feature.")
-    if search_query:
-        where_conditions = [StudentCourses.student_id == user_id, Courses.name.ilike(f"%{search_query}%")]
-    else:
-        where_conditions = [StudentCourses.student_id == user_id]
-    select_fields = [
-        Courses.id.label("id"),
-        Courses.name.label("name"),
-        Courses.start_date.label("start_date"),
-        Courses.end_date.label("end_date"),
-        Courses.learning_outcomes.label("learning_outcomes"),
-        Courses.status.label("status"),
-        Courses.image_url.label("image_url"),
-        Courses.nCredit.label("nCredit"),
-        Courses.nSemester.label("nSemester"),
-        Courses.courseID.label("courseID"),
-        Courses.class_name.label("class_name"),
-        StudentCourses.last_accessed.label("last_accessed"),
-        StudentCourses.percentage_done.label("percentage_complete"),
-    ]
-
-    join_conditions = {
-        "courses": {"type": "left", "alias": "courses_alias"},
-    }
-
-    courses = await student_courses_controller.student_courses_repository._get_many(
-        where_=where_conditions,
-        fields=select_fields,
-        join_=join_conditions,
-        order_={"asc": ["last_accessed"]},
-        limit=page_size,
-        skip=(page - 1) * page_size,
-    )
-
-    if not courses:
-        empty_response = {
-        "content": [],
-        "pageSize": page_size,
-        "currentPage": page,
-        "totalRows": 0,
-        "totalPages": 0,
-    }
-        return Ok(data=empty_response, message="No courses found.")
-    
-    total_page = math.ceil(len(courses) / page_size)
-    content = []
-    for course in courses:
-<<<<<<< HEAD
-        try:
-            learning_path = await learning_paths_controller.get_learning_path(user_id=user_id, course_id=course.id)
-        except NotFoundException:
-            learning_path = None
-        course_response = GetCoursesResponse(
-=======
-        learning_path = await learning_paths_controller.get_learning_path(user_id=user_id, course_id=course.id)
-        if learning_path is None: 
-            course_response = GetCoursesResponse(
-            id=course.id,
-            name=course.name,
-            start_date=str(course.start_date),
-            end_date=str(course.end_date),
-            learning_outcomes=course.learning_outcomes or [],
-            status=course.status,
-            image_url=generate_presigned_url(course.image_url, expiration=604800) if course.image_url else "",
-            last_accessed=str(course.last_accessed),
-            nCredit=course.nCredit,
-            nSemester=course.nSemester,
-            courseID=course.courseID,
-            class_name=str(course.class_name),
-            percentage_complete=str(learning_path.progress) if learning_path else "0",
-        )
-        else:
-            course_response = GetCoursesResponse(
->>>>>>> d44e967b
-            id=course.id,
-            name=course.name,
-            start_date=str(course.start_date),
-            end_date=str(course.end_date),
-            learning_outcomes=course.learning_outcomes or [],
-            status=course.status,
-            image_url=generate_presigned_url(course.image_url, expiration=604800) if course.image_url else "",
-            last_accessed=str(course.last_accessed),
-            nCredit=course.nCredit,
-            nSemester=course.nSemester,
-            courseID=course.courseID,
-            class_name=str(course.class_name),
-            percentage_complete=str(learning_path.progress) if learning_path else "0",
-        )
-        content.append(course_response)
-
-            
-    courses_response = {
-        "content": content,
-        "pageSize": page_size,
-        "currentPage": page,
-        "totalRows": len(courses),
-        "totalPages": total_page,
-    }
-    return Ok(data=courses_response, message="Successfully fetched the courses.")
-
-@router.get("/count/", response_model=Ok[int])
-async def count_courses(
-    admin_controller: AdminController = Depends(InternalProvider().get_admin_controller),
-    token: str = Depends(oauth2_scheme),
-    courses_controller: CoursesController = Depends(InternalProvider().get_courses_controller),
-):
-    payload = verify_token(token)
-    user_id = payload.get("sub")
-    if not user_id:
-        raise BadRequestException(message="Your account is not authorized. Please log in again.")
-    
-    check_role = await admin_controller.admin_repository.exists(where_=[Admin.id == user_id])
-    if not check_role:
-        raise ForbiddenException(message="You are not allowed to access this feature.")
-
-    count = await courses_controller.courses_repository.count(where_=None)
-
-    return Ok(data=count, message="Successfully fetched the count of courses.")
-
-from datetime import date
-
-@router.get("/available", description="Get all available courses of HCMUT")
-async def get_available_courses(
-    token: str = Depends(oauth2_scheme),
-    admin_controller: AdminController = Depends(InternalProvider().get_admin_controller),
-):
-    payload = verify_token(token)
-    user_id = payload.get("sub")
-    if not user_id:
-        raise BadRequestException(message="Your account is not authorized. Please log in again.")
-    
-    check_role = await admin_controller.admin_repository.exists(where_=[Admin.id == user_id])
-    # if not check_role:
-    #     raise ForbiddenException(message="You are not allowed to access this feature.")
-    courses_list = availableCourses
-    return Ok(data=courses_list, message="Successfully fetched the available courses.")
-
-@router.post("/add-students", response_model=Ok[AddStudentsToCourseResponse])
-async def add_students_to_course(
-    request: AddStudentsToCourseRequest,
-    token: str = Depends(oauth2_scheme),
-    courses_controller: CoursesController = Depends(InternalProvider().get_courses_controller),
-    student_courses_controller: StudentCoursesController = Depends(InternalProvider().get_studentcourses_controller),
-    student_controller: StudentController = Depends(InternalProvider().get_student_controller),
-    admin_controller: AdminController = Depends(InternalProvider().get_admin_controller),
-):
-    # Verify admin token
-    payload = verify_token(token)
-    user_id = payload.get("sub")
-    if not user_id:
-        raise BadRequestException(message="Your account is not authorized. Please log in again.")
-
-    # Check if user is an admin
-    user = await admin_controller.admin_repository.first(where_=[Admin.id == user_id])
-    if not user:
-        raise NotFoundException(message="Your account is not allowed to add students to courses.")
-    
-    # Validate request
-    if not request.course_id:
-        raise BadRequestException(message="Course ID is required.")
-    
-    if not request.student_ids or len(request.student_ids) == 0:
-        raise BadRequestException(message="At least one student ID is required.")
-    
-    # Check if course exists
-    course = await courses_controller.courses_repository.first(where_=[Courses.id == request.course_id])
-    if not course:
-        raise NotFoundException(message=f"Course with ID {request.course_id} not found.")
-    
-    # Get students by their MSVVs (student IDs)
-    students = await student_controller.student_repository._get_many(
-        where_=[Student.mssv.in_(request.student_ids)],
-        fields=[Student.id, Student.mssv]
-    )
-    
-    if not students:
-        raise NotFoundException(message="No valid students found with the provided IDs.")
-    
-    # Check which students are already enrolled in the course to avoid duplicates
-    existing_enrollments = await student_courses_controller.student_courses_repository._get_many(
-        where_=[
-            StudentCourses.course_id == request.course_id,
-            StudentCourses.student_id.in_([student["id"] for student in students])
-        ],
-        fields=[StudentCourses.student_id]
-    )
-    
-    # Create a set of already enrolled student IDs for quick lookup
-    enrolled_student_ids = {enrollment["student_id"] for enrollment in existing_enrollments}
-    
-    # Filter out students who are already enrolled
-    students_to_enroll = [student for student in students if student["id"] not in enrolled_student_ids]
-    
-    if not students_to_enroll:
-        # Return a success response with 0 added students if all are already enrolled
-        return Ok(
-            data={
-                "course_id": course.id,
-                "course_name": course.name,
-                "added_students_count": 0,
-                "already_enrolled_count": len(request.student_ids),
-                "student_courses_list": []
-            },
-            message="All provided students are already enrolled in this course."
-        )
-    
-    # Prepare attributes for creating new student-course relationships
-    student_courses_attributes = [
-        {
-            "student_id": student["id"],
-            "course_id": request.course_id,
-        }
-        for student in students_to_enroll
-    ]
-    
-    try:
-        # Create the student-course relationships
-        create_student_courses = await student_courses_controller.student_courses_repository.create_many(
-            attributes_list=student_courses_attributes, commit=True
-        )
-        
-        if not create_student_courses:
-            raise Exception("Failed to add students to the course - no records returned.")
-            
-        # Prepare response with safe field access
-        student_courses_response = []
-        for sc in create_student_courses:
-            # Find the matching student MSSV
-            student_mssv = None
-            for student in students_to_enroll:
-                if str(student["id"]) == str(sc.student_id):
-                    student_mssv = student["mssv"]
-                    break
-                    
-            # Create a response object with only the fields we know are safe
-            student_course_data = StudentCourseInfo(
-                student_id=str(sc.student_id),
-                student_mssv=student_mssv,
-                course_id=str(sc.course_id),
-                last_accessed=str(sc.last_accessed) if hasattr(sc, 'last_accessed') else None,
-                completed_lessons=sc.completed_lessons if hasattr(sc, 'completed_lessons') else None,
-                time_spent=str(sc.time_spent) if hasattr(sc, 'time_spent') else None,
-                percentage_done=sc.percentage_done if hasattr(sc, 'percentage_done') else None
-            )
-            student_courses_response.append(student_course_data)
-        
-        # Get the count of students who were already enrolled
-        already_enrolled_count = len(request.student_ids) - len(students_to_enroll)
-        
-        response = AddStudentsToCourseResponse(
-            course_id=str(course.id),
-            course_name=course.name,
-            added_students_count=len(create_student_courses),
-            already_enrolled_count=already_enrolled_count,
-            student_courses_list=student_courses_response
-        )
-        
-        return Ok(
-            data=response,
-            message=f"Successfully added {len(create_student_courses)} student(s) to the course. {already_enrolled_count} student(s) were already enrolled."
-        )
-        
-    except Exception as e:
-        # Simple error handling without checking for specific schema errors
-        print(f"Error adding students to course: {str(e)}")
-        raise Exception(f"Failed to add students to the course: {str(e)}")
-        
-@router.get("/admin", description="Get all courses for admin", response_model=Ok[GetAdminCoursesPaginatedResponse])
-async def get_courses(
-    token: str = Depends(oauth2_scheme),
-    search_query: Optional[str] = Query(None, description="Search query to filter courses by name or courseID"),
-    page: int = Query(1, description="Page number"),
-    page_size: int = Query(10, description="Number of items per page"),
-    nCredit: Optional[int] = Query(None, description="Filter courses by number of credits"),
-    nSemester: Optional[int] = Query(None, description="Filter courses by semester number"),
-    start_date: Optional[date] = Query(None, description="Filter courses by start date (format: YYYY-MM-DD)"),
-    end_date: Optional[date] = Query(None, description="Filter courses by end date (format: YYYY-MM-DD)"),
-    courses_controller: CoursesController = Depends(InternalProvider().get_courses_controller),
-    admin_controller: AdminController = Depends(InternalProvider().get_admin_controller),
-):
-    # Token validation and user authorization
-    payload = verify_token(token)
-    user_id = payload.get("sub")
-    if not user_id:
-        raise BadRequestException(message="Your account is not authorized. Please log in again.")
-
-    check_role = await admin_controller.admin_repository.first(where_=[Admin.id == user_id])
-    if not check_role:
-        raise ForbiddenException(message=f"You are not allowed to access this feature {check_role}")
-
-    # Build the WHERE conditions for filtering
-    where_conditions = []
-
-    # Search by name or courseID
-    if search_query:
-        where_conditions.append(
-            (Courses.name.ilike(f"%{search_query}%")) | (Courses.courseID.ilike(f"%{search_query}%"))
-        )
-
-    # Filter by nCredit
-    if nCredit is not None:
-        where_conditions.append(Courses.nCredit == nCredit)
-
-    # Filter by nSemester
-    if nSemester is not None:
-        where_conditions.append(Courses.nSemester == nSemester)
-
-    # Filter by start_date
-    if start_date:
-        where_conditions.append(Courses.start_date >= start_date)
-
-    # Filter by end_date
-    if end_date:
-        where_conditions.append(Courses.end_date <= end_date)
-
-    select_fields = [
-        Courses.id.label("id"),
-        Courses.name.label("name"),
-        Courses.start_date.label("start_date"),
-        Courses.end_date.label("end_date"),
-        Courses.learning_outcomes.label("learning_outcomes"),
-        Courses.status.label("status"),
-        Courses.image_url.label("image"),
-        Courses.nCredit.label("nCredit"),
-        Courses.nSemester.label("nSemester"),
-        Courses.courseID.label("courseID"),
-        Courses.class_name.label("class_name"),
-        Courses.professor_id.label("professor_id"),
-    ]
-
-    # Fetch courses based on the filter conditions
-    courses = await courses_controller.courses_repository._get_many(
-        where_=where_conditions,
-        fields=select_fields,
-        order_={"desc": ["start_date"]},
-        limit=page_size,
-        skip=(page - 1) * page_size,
-    )
-
-    if not courses:
-        empty_response = {
-            "content": [],
-            "pageSize": page_size,
-            "currentPage": page,
-            "totalRows": 0,
-            "totalPages": 0,
-        }
-        return Ok(data=empty_response, message="No courses found.")
-
-    # Get total rows for pagination
-    total_rows = await courses_controller.courses_repository.count(where_=where_conditions)
-    total_pages = math.ceil(total_rows / page_size)
-
-    # Prepare the response
-    courses_response = {
-        "content": [
-            GetAdminCoursesResponse(
-                id=course.id,
-                name=course.name,
-                start_date=str(course.start_date),
-                end_date=str(course.end_date),
-                status=course.status,
-                nCredit=course.nCredit if course.nCredit else 0,
-                nSemester=course.nSemester if course.nSemester else 0,
-                courseID=course.courseID,
-                class_name=course.class_name if course.class_name else "",
-                professor_id=course.professor_id if course.professor_id else "",
-            )
-            for course in courses
-        ],
-        "pageSize": page_size,
-        "currentPage": page,
-        "totalRows": total_rows,
-        "totalPages": total_pages,
-    }
-    
-    return Ok(data=courses_response, message="Successfully fetched the courses.")
-
-@router.patch("/{course_id}/image", response_model=Ok)
-async def update_course_image(
-    course_id: str,
-    file: UploadFile = File(...),
-    token: str = Depends(oauth2_scheme),
-    courses_controller: CoursesController = Depends(InternalProvider().get_courses_controller),
-    professor_controller: ProfessorController = Depends(InternalProvider().get_professor_controller),
-):
-    """
-    Update course image. If an image already exists, it will be replaced.
-    """
-    # Verify user token
-    payload = verify_token(token)
-    user_id = payload.get("sub")
-    if not user_id:
-        raise BadRequestException(message="Your account is not authorized. Please log in again.")
-    professor = await professor_controller.professor_repository.first(where_=[Professor.id == user_id])
-    if not professor:
-        raise NotFoundException(message="Only professors have the permission to update course image.")
-    # Get the course
-    course = await courses_controller.courses_repository.first(where_=[Courses.id == course_id])
-    if not course:
-        raise NotFoundException(message=f"Course with ID {course_id} not found.")
-    
-    # Check if user is the professor of this course
-    if course.professor_id != professor.id:
-        raise ForbiddenException(message="You don't have permission to update this course.")
-    
-    # Check file type
-    allowed_extensions = ['.jpg', '.jpeg', '.png', '.gif']
-    file_extension = os.path.splitext(file.filename)[1].lower()
-    if file_extension not in allowed_extensions:
-        raise BadRequestException(message="Invalid file type. Only JPG, JPEG, PNG, and GIF files are allowed.")
-    
-    # Read file content
-    file_content = await file.read()
-    
-    # Extract the existing image key from the course (if it exists)
-    existing_image_key = course.image_url
-    
-    # Handle the S3 operations
-    s3_key, presigned_url = await update_course_image_s3(
-        existing_image_key, 
-        file_content,
-        f"course_{course_id}{file_extension}"
-    )
-<<<<<<< HEAD
-    get_course = course[0] if course else None
-    try:
-        learning_path = await learning_paths_controller.get_learning_path(user_id=studentId, course_id=courseId)
-    except NotFoundException:
-        learning_path = None
-    
-    if not course:
-        course_response = GetCourseDetailResponse(
-            course_id=courseId,
-            course_name="",
-            course_start_date="",
-            course_end_date="",
-            course_learning_outcomes=[],
-            course_status="",
-            course_image="",
-            course_nCredit=0,
-            course_nSemester=0,
-            course_courseID="",
-            course_classname="",
-            course_percentage_complete="",
-            course_last_accessed="",
-            completed_lessons=0,
-            time_spent="",
-            percentage_done=0,
-        )
-        return Ok(data=course_response, message="You are not enrolled in this course.")
-    image_url = ""
-    if get_course.image_url:
-        image_url = generate_presigned_url(get_course.image_url, expiration=604800)
-    course_response = GetCourseDetailResponse(
-        course_id=str(courseId),
-        course_name=get_course.name,
-        course_start_date=str(get_course.start_date) if get_course.start_date else "",
-        course_end_date=str(get_course.end_date) if get_course.end_date else "",
-        course_learning_outcomes=get_course.learning_outcomes or [],
-        course_status=get_course.status,
-        course_image=image_url if get_course.image_url else "",
-        course_nCredit=get_course.nCredit,
-        course_nSemester=get_course.nSemester,
-        course_courseID=get_course.courseID,
-        course_classname=get_course.class_name,
-        course_percentage_complete=str(learning_path.progress) if learning_path else "0",
-        course_last_accessed=str(get_course.last_accessed) if get_course.last_accessed else "",
-        completed_lessons=get_course.completed_lessons or 0,
-        time_spent=str(get_course.time_spent) if get_course.time_spent else "",
-        percentage_done=str(learning_path.progress) if learning_path else "0",
-=======
-    
-    # Update the course with the new image URL
-    await courses_controller.courses_repository.update(
-        where_=[Courses.id == course_id],
-        attributes={"image_url": s3_key},
-        commit = True
-    )
-    
-    return Ok(
-        message="Course image updated successfully.", 
-        data={"image_url": presigned_url}
->>>>>>> d44e967b
-    )
-
-@router.get("/{courseId}", response_model=Ok[GetCourseDetailResponse])
-async def get_course_for_student(
-    courseId: str,
-    token: str = Depends(oauth2_scheme),
-    student_courses_controller: StudentCoursesController = Depends(InternalProvider().get_studentcourses_controller),
-    student_controller: StudentController = Depends(InternalProvider().get_student_controller),
-    learning_paths_controller: LearningPathsController = Depends(InternalProvider().get_learningpaths_controller),
-):
-    payload = verify_token(token)
-    user_id = payload.get("sub")
-    if not user_id:
-        raise BadRequestException(message="Your account is not authorized. Please log in again.")
-
-    student = await student_controller.student_repository.first(where_=[Student.id == user_id])
-    if not student:
-        raise ForbiddenException(message=f"Your account is not allowed to access this feature. {student}")
-
-    select_fields = [
-        Courses.name.label("name"),
-        Courses.id.label("id"),
-        Courses.start_date.label("start_date"),
-        Courses.end_date.label("end_date"),
-        Courses.learning_outcomes.label("learning_outcomes"),
-        Courses.status.label("status"),
-        Courses.image_url.label("image_url"),
-        Courses.nCredit.label("nCredit"),
-        Courses.nSemester.label("nSemester"),
-        Courses.courseID.label("courseID"),
-        Courses.class_name.label("class_name"),
-        Courses.courseID.label("courseID"),
-        StudentCourses.last_accessed.label("last_accessed"),
-        StudentCourses.completed_lessons.label("completed_lessons"),
-        StudentCourses.time_spent.label("time_spent"),
-        StudentCourses.percentage_done.label("percentage_done"),
-    ]
-
-    join_conditions = {
-        "courses": {"type": "left", "alias": "courses_alias"},
-    }
-
-    course = await student_courses_controller.student_courses_repository._get_many(
-        where_=[and_(StudentCourses.course_id == courseId, StudentCourses.student_id == user_id)],
-        fields=select_fields,
-        join_=join_conditions,
-    )
-    get_course = course[0] if course else None
-    try:
-        learning_path = await learning_paths_controller.get_learning_path(user_id=user_id, course_id=courseId)
-    except NotFoundException:
-        learning_path = None
-    if not course:
-        course_response = GetCourseDetailResponse(
-            course_id=courseId,
-            course_name="",
-            course_start_date="",
-            course_end_date="",
-            course_learning_outcomes=[],
-            course_status="",
-            course_image="",
-            course_nCredit=0,
-            course_nSemester=0,
-            course_courseID="",
-            course_classname="",
-            course_percentage_complete="",
-            course_last_accessed="",
-            completed_lessons=0,
-            time_spent="",
-            percentage_done=0,
-        )
-        return Ok(data=course_response, message="You are not enrolled in this course.")
-    image_url = ""
-    if get_course.image_url:
-        image_url = generate_presigned_url(get_course.image_url, expiration=604800)
-    course_response = GetCourseDetailResponse(
-        course_id=str(courseId),
-        course_name=get_course.name,
-        course_start_date=str(get_course.start_date) if get_course.start_date else "",
-        course_end_date=str(get_course.end_date) if get_course.end_date else "",
-        course_learning_outcomes=get_course.learning_outcomes or [],
-        course_status=get_course.status,
-        course_image=image_url if get_course.image_url else "",
-        course_nCredit=get_course.nCredit,
-        course_nSemester=get_course.nSemester,
-        course_courseID=get_course.courseID,
-        course_classname=get_course.class_name,
-        course_percentage_complete=str(learning_path.progress) if learning_path else "0",
-        course_last_accessed=str(get_course.last_accessed) if get_course.last_accessed else "",
-        completed_lessons=get_course.completed_lessons or 0,
-        time_spent=str(get_course.time_spent) if get_course.time_spent else "",
-        percentage_done=str(learning_path.progress) if learning_path else "0",
-    )
-
-    return Ok(data=course_response, message="Successfully fetched the course.")
-@router.get("/{courseId}/professor", response_model=Ok[ProfessorInformation])
-async def get_professor_for_course(
-    courseId: str,
-    token: str = Depends(oauth2_scheme),
-    professor_controller: ProfessorController = Depends(InternalProvider().get_professor_controller),
-    courses_controller: CoursesController = Depends(InternalProvider().get_courses_controller),
-):
-    payload = verify_token(token)
-    user_id = payload.get("sub")
-    if not user_id:
-        raise BadRequestException(message="Your account is not authorized. Please log in again.")
-
-    course = await courses_controller.courses_repository.first(where_=[Courses.id == courseId])
-    if not course:
-        raise NotFoundException(message="Course not found.")
-
-    professor = await professor_controller.professor_repository.first(where_=[Professor.id == course.professor_id])
-    if not professor:
-        raise NotFoundException(message="Professor not found.")
-
-    professor_response = ProfessorInformation(
-        professor_id=professor.id,
-        professor_name=professor.name,
-        professor_email=professor.email,
-        professor_avatar=str(professor.avatar_url) if professor.avatar_url else "",
-    )
-    return Ok(data=professor_response, message="Successfully fetched the professor.")
-
-
-@router.get("/{courseId}/students", response_model=Ok[List[StudentList]])
-async def get_students_for_course(
-    courseId: str,
-    token: str = Depends(oauth2_scheme),
-    student_courses_controller: StudentCoursesController = Depends(InternalProvider().get_studentcourses_controller),
-):
-    payload = verify_token(token)
-    user_id = payload.get("sub")
-    if not user_id:
-        raise BadRequestException(message="Your account is not authorized. Please log in again.")
-
-    select_fields = [
-        Student.id.label("id"),
-        Student.name.label("name"),
-        Student.email.label("email"),
-        Student.avatar_url.label("avatar_url"),
-        Student.mssv.label("ms"),
-    ]
-
-    join_conditions = {
-        "student": {"type": "left", "table": Student},
-    }
-
-    students = await student_courses_controller.student_courses_repository._get_many(
-        where_=[StudentCourses.course_id == courseId],
-        fields=select_fields,
-        join_=join_conditions,
-    )
-
-    if not students:
-        return Ok(data=[], message="No students found.")
-
-    students_response = [
-        StudentList(
-            student_id=student.id,
-            student_name=student.name,
-            student_email=student.email,
-            student_avatar=str(student.avatar_url) if student.avatar_url else "",
-            student_mssv=student.ms,
-        )
-        for student in students
-    ]
-
-    return Ok(data=students_response, message="Successfully fetched the students.")
-
-@router.get("/{courseId}/lessons", response_model=Ok[List[GetLessonsResponse]])
-async def get_lessons_for_course(
-    courseId: str,
-    token: str = Depends(oauth2_scheme),
-    lessons_controller: LessonsController = Depends(InternalProvider().get_lessons_controller),
-    documents_controller: DocumentsController = Depends(InternalProvider().get_documents_controller),
-):
-    payload = verify_token(token)
-    user_id = payload.get("sub")
-    if not user_id:
-        raise BadRequestException(message="Your account is not authorized. Please log in again.")
-
-    select_fields = [
-        Lessons.id.label("id"),
-        Lessons.title.label("title"),
-        Lessons.description.label("description"),
-        Lessons.learning_outcomes.label("learning_outcomes"),
-        Lessons.order.label("order"),
-    ]
-
-    lessons = await lessons_controller.lessons_repository._get_many(
-        where_=[Lessons.course_id == courseId],
-        fields=select_fields,
-    )
-
-    if not lessons:
-        return Ok(data=[], message="No lessons found.")
-
-    lessons_response = [
-        GetLessonsResponse(
-            id=lesson.id,
-            title=lesson.title,
-            description=lesson.description or "",
-            learning_outcomes=lesson.learning_outcomes or [],
-            order=lesson.order,
-            nDocuments= await documents_controller.documents_repository.count(where_=[Documents.lesson_id == lesson.id]),
-        )
-        for lesson in lessons
-    ]
-
-    return Ok(data=lessons_response, message="Successfully fetched the lessons.")
-
-
-@router.get(
-    "/{courseId}/lessons_recommendation/",
-    response_model=Ok[List[GetLessonsRecommendationResponse]],
-)
-async def get_lessons_recommendation(
-    courseId: UUID,
-    token: str = Depends(oauth2_scheme),
-    learning_paths_controller: LearningPathsController = Depends(InternalProvider().get_learningpaths_controller),
-    student_controller: StudentController = Depends(InternalProvider().get_student_controller),
-    lessons_controller: LessonsController = Depends(InternalProvider().get_lessons_controller),
-):
-    payload = verify_token(token)
-    user_id = payload.get("sub")
-    if not user_id:
-        raise BadRequestException(message="Your account is not authorized. Please log in again.")
-
-    student = await student_controller.student_repository.first(where_=[Student.id == user_id])
-    if not student:
-        raise NotFoundException(message="Your account is not allowed to access this feature.")
-
-    where_learning_path_conditions = [
-        LearningPaths.student_id == user_id,
-        LearningPaths.course_id == courseId,
-    ]
-    learning_path = await learning_paths_controller.learning_paths_repository.first(
-        where_=where_learning_path_conditions,
-        relations=[LearningPaths.recommend_lessons, LearningPaths.course],
-    )
-
-    if not learning_path:
-        raise NotFoundException(message="Learning path not found for the given student and course.")
-
-    recommend_lessons = learning_path.recommend_lessons
-    course_name = learning_path.course.name if learning_path.course else "Unknown Course"
-
-    if not recommend_lessons:
-        raise NotFoundException(message="No recommended lessons found for the given learning path.")
-
-    recommended_lessons: List[GetLessonsRecommendationResponse] = []
-    for recommend_lesson in recommend_lessons:
-        lesson = await lessons_controller.lessons_repository.first(where_=[Lessons.id == recommend_lesson.id])
-        if not lesson:
-            continue
-
-        recommended_lessons.append(
-            GetLessonsRecommendationResponse(
-                course_id=courseId,
-                course_name=course_name,
-                lesson_id=lesson.id,
-                title=lesson.title,
-                description=lesson.description or "",
-                order=lesson.order,
-                bookmark=lesson.bookmark if hasattr(lesson, "bookmark") else False,
-                status=recommend_lesson.status,
-            )
-        )
-
-    return Ok(data=recommended_lessons, message="Successfully fetched the recommended lessons.")
-
-
-@router.post("/", response_model=Ok[Union[CreateCourseResponse, List[CreateCourseResponse]]])
-async def create_course(
-    request: List[CreateCourseRequest],
-    token: str = Depends(oauth2_scheme),
-    courses_controller: CoursesController = Depends(InternalProvider().get_courses_controller),
-    professors_controller: ProfessorController = Depends(InternalProvider().get_professor_controller),
-    student_courses_controller: StudentCoursesController = Depends(InternalProvider().get_studentcourses_controller),
-    student_controller: StudentController = Depends(InternalProvider().get_student_controller),
-    admin_controller: AdminController = Depends(InternalProvider().get_admin_controller),
-):
-    payload = verify_token(token)
-    user_id = payload.get("sub")
-    if not user_id:
-        raise BadRequestException(message="Your account is not authorized. Please log in again.")
-
-    user = await admin_controller.admin_repository.first(where_=[Admin.id == user_id])
-    if not user:
-        raise NotFoundException(message="Your account is not allowed to create a course.")
-    
-    if not request or len(request) == 0:
-        raise BadRequestException(message="At least one course is required.")
-
-    if len(request) == 1:
-        if not request[0].nSemester or not request[0].class_name:
-            raise BadRequestException(message="Semester and class name are required.")
-        checkIfCourseExists = await courses_controller.courses_repository.first(
-            where_=[Courses.courseID == request[0].courseID, Courses.nSemester == request[0].nSemester, Courses.class_name == request[0].class_name]
-        )
-        if checkIfCourseExists:
-            raise BadRequestException(message="Course already exists.")
-        saveProfessorId = await professors_controller.professor_repository.first(
-            Professor.mscb == request[0].professorID
-        )
-        saveProfessorId = saveProfessorId.id
-        course_attributes = {
-            "name": request[0].name,
-            "professor_id": saveProfessorId,
-            "nCredit": request[0].creditNumber,
-            "nSemester": request[0].nSemester,
-            "createdByAdminID": user_id,
-            "courseID": request[0].courseID,
-            "start_date": request[0].startDate,
-            "end_date": request[0].endDate,
-            "class_name": request[0].class_name,
-        }
-
-        createCourse = await courses_controller.courses_repository.create(attributes=course_attributes, commit=True)
-        if not createCourse:
-            raise Exception("Failed to create course")
-
-        getStudentIDs = await student_controller.student_repository._get_many(
-    where_=[Student.mssv.in_(request[0].studentIDs)],
-    fields=[Student.id]
-)
-
-        student_courses_attributes = [
-            {
-                "student_id": student.id,
-                "course_id": createCourse.id,
-            }
-            for student in getStudentIDs
-        ]
-
-        create_student_courses = await student_courses_controller.student_courses_repository.create_many(
-            attributes_list=student_courses_attributes, commit=True
-        )
-
-        if not create_student_courses:
-            print("Failed to create student courses")
-            raise Exception("Failed to create student courses")
-
-        student_courses_response = [
-            {
-                "student_id": create_student_course.student_id,
-                "course_id": createCourse.id,
-                "last_accessed": str(create_student_course.last_accessed),
-                "completed_lessons": create_student_course.completed_lessons,
-                "time_spent": str(create_student_course.time_spent),
-                "percentage_done": create_student_course.percentage_done,
-            }
-            for create_student_course in create_student_courses
-        ]
-
-        course_response = {
-            "course_id": createCourse.id,
-            "courseID": createCourse.courseID,
-            "name": createCourse.name,
-            "professor_id": createCourse.professor_id,
-            "start_date": str(createCourse.start_date),
-            "end_date": str(createCourse.end_date),
-            "status": createCourse.status,
-            "nCredit": createCourse.nCredit,
-            "nSemester": createCourse.nSemester,
-            "learning_outcomes": createCourse.learning_outcomes if createCourse.learning_outcomes else "",
-            "image_url": str(createCourse.image_url),
-            "student_courses_list": student_courses_response,
-            "class_name": createCourse.class_name,
-        }
-        return Ok(data=course_response, message="Successfully created the course.")
-    else:
-        professor_ids = [course.professorID for course in request]
-        professors = await professors_controller.professor_repository._get_many(
-            where_=[Professor.mscb.in_(professor_ids)], fields=[Professor.id, Professor.mscb]
-        )
-
-        professor_id_map = {prof["mscb"]: prof["id"] for prof in professors}
-
-        courses_attributes = []
-        for course in request:
-            if not course.nSemester or not course.class_name:
-                raise BadRequestException(message="Semester and class name are required.")
-            checkIfCourseExists = await courses_controller.courses_repository.first(
-                where_=[Courses.courseID == course.courseID, Courses.nSemester == course.nSemester, Courses.class_name == course.class_name]
-            )
-            if checkIfCourseExists:
-                raise BadRequestException(message="Course already exists.")
-            if not course.name:
-                raise BadRequestException(message="Course name is required.")
-
-            professor_id = professor_id_map.get(course.professorID)
-            if not professor_id:
-                raise NotFoundException(message=f"Professor with mscb {course.professorID} not found")
-
-            course_attr = {
-                "name": course.name,
-                "professor_id": professor_id,
-                "nCredit": course.creditNumber,
-                "nSemester": course.nSemester,
-                "createdByAdminID": user_id,
-                "status": "new",
-                "courseID": course.courseID,
-                "start_date": course.startDate,
-                "end_date": course.endDate,
-                "class_name": course.class_name,
-            }
-            # if hasattr(course, 'start_date') and course.start_date:
-            #     course_attr["start_date"] = course.start_date
-            # if hasattr(course, 'end_date') and course.end_date:
-            #     course_attr["end_date"] = course.end_date
-            # if hasattr(course, 'image_url') and course.image_url:
-            #     course_attr["image_url"] = course.image_url
-
-            courses_attributes.append(course_attr)
-
-        create_courses = await courses_controller.courses_repository.create_many(
-            attributes_list=courses_attributes, commit=True
-        )
-        if not create_courses:
-            raise Exception("Failed to create courses")
-
-        courses_response = []
-        for created_course, request_course in zip(create_courses, request):
-
-            student_ids = request_course.studentIDs
-            students = await student_controller.student_repository._get_many(
-                where_=[Student.mssv.in_(student_ids)], fields=[Student.id, Student.mssv]
-            )
-
-            student_courses_attributes = [
-                {
-                    "student_id": student["id"],
-                    "course_id": created_course.id,
-                }
-                for student in students
-            ]
-
-            create_student_courses = await student_courses_controller.student_courses_repository.create_many(
-                attributes_list=student_courses_attributes, commit=True
-            )
-
-            if not create_student_courses:
-                raise Exception("Failed to create student courses")
-
-            student_courses_response = [
-                {
-                    "student_id": sc.student_id,
-                    "course_id": sc.course_id,
-                    "last_accessed": str(sc.last_accessed),
-                    "completed_lessons": sc.completed_lessons,
-                    "time_spent": str(sc.time_spent),
-                    "percentage_done": sc.percentage_done,
-                }
-                for sc in create_student_courses
-            ]
-
-            course_response = {
-                "course_id": created_course.id,
-                "courseID": created_course.courseID,
-                "name": created_course.name,
-                "professor_id": created_course.professor_id,
-                "start_date": str(created_course.start_date) if created_course.start_date else "",
-                "end_date": str(created_course.end_date) if created_course.end_date else "",
-                "status": created_course.status,
-                "nCredit": created_course.nCredit,
-                "nSemester": created_course.nSemester,
-                "learning_outcomes": created_course.learning_outcomes if created_course.learning_outcomes else "",
-                "image_url": str(created_course.image_url) if created_course.image_url else "",
-                "student_courses_list": student_courses_response,
-                "class_name": created_course.class_name,
-            }
-            courses_response.append(course_response)
-
-        return Ok(data=courses_response, message="Successfully created the courses.")
-
-@router.get("/{course_id}/personalized-lp", response_model=Ok[LearningPathDTO])
-async def get_personalized_lp(
-    course_id: UUID,
-    token: str = Depends(oauth2_scheme),
-    lp_controller: LearningPathsController = Depends(InternalProvider().get_learningpaths_controller),
-):
-    payload = verify_token(token)
-    student_id = payload.get("sub")
-    if not student_id:
-        raise BadRequestException(message="Your account is not authorized. Please log in again.")
-    lp = await lp_controller.get_learning_path(course_id=course_id, user_id=student_id)
-
-    return Ok(data=LearningPathDTO.model_validate(lp))
-
-
-@router.get(
-    "/{course_id}/learning-path/recommended-lessons",
-)
-async def get_recommended_lessons(
-    course_id: UUID,
-    token: str = Depends(oauth2_scheme),
-    expand: Optional[Literal["modules"]] = Query(None, description="Expand related data, e.g., 'modules'."),
-    lp_controller: LearningPathsController = Depends(InternalProvider().get_learningpaths_controller),
-):
-    payload = verify_token(token)
-    student_id = payload.get("sub")
-    if not student_id:
-        raise BadRequestException(message="Your account is not authorized. Please log in again.")
-    recommended_lessons = await lp_controller.get_recommended_lessons(
-        user_id=student_id, course_id=course_id, expand=expand
-    )
-
-    return Ok(data=recommended_lessons)
-
-@router.get(
-    "/{course_id}/students/{student_id}/learning-path/recommended-lessons",
-)
-async def get_recommended_lessons(
-    course_id: UUID,
-    student_id: UUID,
-    token: str = Depends(oauth2_scheme),
-    expand: Optional[Literal["modules"]] = Query(None, description="Expand related data, e.g., 'modules'."),
-    lp_controller: LearningPathsController = Depends(InternalProvider().get_learningpaths_controller),
-):
-    payload = verify_token(token)
-    professor_id = payload.get("sub")
-    if not professor_id:
-        raise BadRequestException(message="Your account is not authorized. Please log in again.")
-    recommended_lessons = await lp_controller.get_recommended_lessons(
-        user_id=student_id, course_id=course_id, expand=expand
-    )
-
-    return Ok(data=recommended_lessons)
-
-@router.delete("/{course_id}/learning-path")
-async def delete_learning_path(
-    course_id: UUID,
-    token: str = Depends(oauth2_scheme),
-    lp_controller: LearningPathsController = Depends(InternalProvider().get_learningpaths_controller),
-):
-    payload = verify_token(token)
-    student_id = payload.get("sub")
-    if not student_id:
-        raise BadRequestException(message="Your account is not authorized. Please log in again.")
-    await lp_controller.delete_learning_path(user_id=student_id, course_id=course_id)
-    return Ok(data=None, message="Successfully deleted the learning path.")
-
-@router.get("/{course_id}/exercises", response_model=Ok[List[GetExercise]])
-async def get_course_exercises(
-    course_id: UUID,
-    token: str = Depends(oauth2_scheme),
-    professor_controller: ProfessorController = Depends(InternalProvider().get_professor_controller),
-    exercises_controller: ExercisesController = Depends(InternalProvider().get_exercises_controller),
-    student_controller: StudentController = Depends(InternalProvider().get_student_controller),
-    courses_controller: CoursesController = Depends(InternalProvider().get_courses_controller)
-):
-    # Verify access
-    payload = verify_token(token)
-    user_id = payload.get("sub")
-    if not user_id:
-        raise BadRequestException(message="Your account is not authorized. Please log in again.")
-    
-    # Check if user is professor or student
-    professor = await professor_controller.professor_repository.first(where_=[Professor.id == user_id])
-    is_professor = professor is not None
-    
-    if not is_professor:
-        student = await student_controller.student_repository.first(where_=[Student.id == user_id])
-        if not student:
-            raise NotFoundException(message="User not found for the given ID.")
-    
-    # Base query conditions
-    conditions = [Exercises.course_id == course_id]
-    
-    # Add time filter for students
-    current_time = datetime.now()
-    if not is_professor:
-        conditions.append(Exercises.time_open <= current_time)
-    course = await courses_controller.courses_repository.first(where_=[Courses.id == course_id])
-    if not course:
-        raise NotFoundException(message="Course not found for the given ID.")
-    # Get exercises with ordering
-    exercises = await exercises_controller.exercises_repository.get_many(
-        where_=conditions,
-        order_={"desc": ["time_open"]},  
-    )
-    return Ok[List[GetExercise]](data=[
-        GetExercise(
-            id=exercise.id,
-            name=exercise.name,
-            description=exercise.description,
-            type=exercise.type,
-            time_open=exercise.time_open.strftime("%H:%M %d/%m/%Y"),
-            time_close=exercise.time_close.strftime("%H:%M %d/%m/%Y"),
-            time_limit=exercise.time_limit,
-            attempts_allowed=exercise.attempts_allowed,
-            grading_method=exercise.grading_method,
-        ) for exercise in exercises
-    ])
-    
-@router.patch("/admin/{course_id}")
-async def update_course(
-    course_id: UUID,
-    request: UpdateCourseRequest,
-    token: str = Depends(oauth2_scheme),
-    courses_controller: CoursesController = Depends(InternalProvider().get_courses_controller),
-    admin_controller: AdminController = Depends(InternalProvider().get_admin_controller),
-):
-    # Verify token and extract user ID
-    payload = verify_token(token)
-    user_id = payload.get("sub")
-    if not user_id:
-        raise BadRequestException(message="Your account is not authorized. Please log in again.")
-    
-    # Check if user has the correct admin role
-    check_role = await admin_controller.admin_repository.first(where_=[Admin.id == user_id])
-    if not check_role:
-        raise ForbiddenException(message="You are not allowed to access this feature.")
-
-    # Prepare the course attributes to update, only including provided fields
-    course_attributes = {}
-
-    if request.name is not None:
-        course_attributes["name"] = request.name
-    if request.n_credit is not None:
-        course_attributes["nCredit"] = request.n_credit
-    if request.n_semester is not None:
-        course_attributes["nSemester"] = request.n_semester
-    if request.courseID is not None:
-        course_attributes["courseID"] = request.courseID
-    if request.start_date is not None:
-        course_attributes["start_date"] = request.start_date
-    if request.end_date is not None:
-        course_attributes["end_date"] = request.end_date
-    if request.class_name is not None:
-        course_attributes["class_name"] = request.class_name
-    if request.professor_id is not None:
-        course_attributes["professor_id"] = request.professor_id
-    if request.status is not None:
-        course_attributes["status"] = request.status
-
-    # Update the course with the attributes that have been provided
-    update_course = await courses_controller.courses_repository.update(
-        where_=[Courses.id == course_id],
-        attributes=course_attributes,
-        commit=True
-    )
-
-    if not update_course:
-        raise BadRequestException(message="Failed to update course.")
-    
-    return Ok(data=None, message="Successfully updated the course.")
-
-@router.delete("/admin/{course_id}")
-async def delete_course(
-    course_id: UUID,
-    token: str = Depends(oauth2_scheme),
-    courses_controller: CoursesController = Depends(InternalProvider().get_courses_controller),
-    student_courses_controller: StudentCoursesController = Depends(InternalProvider().get_studentcourses_controller),
-    admin_controller: AdminController = Depends(InternalProvider().get_admin_controller),
-):
-    payload = verify_token(token)
-    user_id = payload.get("sub")
-    if not user_id:
-        raise BadRequestException(message="Your account is not authorized. Please log in again.")
-    
-    check_role = await admin_controller.admin_repository.first(where_=[Admin.id == user_id])
-    if not check_role:
-        raise ForbiddenException(message="You are not allowed to access this feature.")
-
-    # Delete the course and its associated data
-    await courses_controller.courses_repository.delete(where_=[Courses.id == course_id])
-    await student_courses_controller.student_courses_repository.delete(where_=[StudentCourses.course_id == course_id])
-    await courses_controller.courses_repository.session.commit()
-    await student_courses_controller.student_courses_repository.session.commit()
-
-    return Ok(data=None, message="Successfully deleted the course."
-<<<<<<< HEAD
-)
-
-=======
-)
-    
-@router.get("/issues/{course_id}")
-async def get_course_issues(
-    course_id: UUID,
-    token: str = Depends(oauth2_scheme),
-    student_courses_controller: StudentCoursesController = Depends(InternalProvider().get_studentcourses_controller),
-):
-    payload = verify_token(token)
-    user_id = payload.get("sub")
-    if not user_id:
-        raise BadRequestException(message="Your account is not authorized. Please log in again.")
-    
-    # Get the course
-    course = await student_courses_controller.student_courses_repository.first(where_=[StudentCourses.course_id == course_id])
-    if not course:
-        raise NotFoundException(message="Student does not enroll in this course.")
-    # Get the course issues
-    
-    response = {
-        "issues_summary" : course.issues_summary
-    }
-    
-    return Ok(data=response, message="Successfully fetched the course issues.")
->>>>>>> d44e967b
+import math
+from openai import NotFoundError
+from sqlalchemy import and_
+from machine.models import *
+from core.response import Ok
+from machine.controllers import *
+from utils.data import availableCourses
+from machine.schemas.requests import *
+from fastapi import APIRouter, Depends, Query
+from machine.providers import InternalProvider
+from core.utils.auth_utils import verify_token
+from machine.schemas.responses.courses import *
+from typing import List, Union, Literal, Optional
+from machine.schemas.responses.exercise import  *
+from fastapi.security import OAuth2PasswordBearer
+from machine.schemas.responses.progress_tracking import GetCoursesListResponse
+from core.exceptions import BadRequestException, NotFoundException, ForbiddenException
+from machine.schemas.responses.learning_path import LearningPathDTO, RecommendedLessonDTO
+from fastapi import File, UploadFile
+from core.utils.file import update_course_image_s3, generate_presigned_url
+import os
+oauth2_scheme = OAuth2PasswordBearer(tokenUrl="auth/login")
+router = APIRouter(prefix="/courses", tags=["courses"])
+# Fixed routes should come first
+
+@router.get("/", response_model=Ok[List[GetCoursesListResponse]])
+async def get_courses(
+    token: str = Depends(oauth2_scheme),
+    professor_controller: ProfessorController = Depends(InternalProvider().get_professor_controller),
+    student_controller: StudentController = Depends(InternalProvider().get_student_controller),
+    courses_controller: CoursesController = Depends(InternalProvider().get_courses_controller),
+):
+    """
+    Get the list of courses
+    """
+    payload = verify_token(token)
+    user_id = payload.get("sub")
+    if not user_id:
+        raise BadRequestException(message="Your account is not authorized. Please log in again.")
+    
+    # Check if user is professor or student
+    professor = await professor_controller.professor_repository.first(where_=[Professor.id == user_id])
+    is_professor = professor is not None
+    
+    if not is_professor:
+        student = await student_controller.student_repository.first(where_=[Student.id == user_id])
+        if not student:
+            raise NotFoundException(message="User not found for the given ID.")
+    if is_professor:
+        courses = await courses_controller.courses_repository.get_many(
+            where_=[Courses.professor_id == user_id],
+            order_={"desc": ["start_date"]},
+        )
+            
+    if not courses:
+        raise NotFoundException(message="No courses found.")
+
+    course_list = [
+        GetCoursesListResponse(
+        course_id = course.id,
+        course_name = course.name,
+        course_courseID = course.courseID,
+        course_nSemester = course.nSemester,
+        course_class_name = course.class_name,
+        course_start_date = course.start_date,
+        course_end_date = course.end_date,
+        ) for course in courses
+    ]
+    return Ok(data=course_list, message="Successfully fetched the course list.")
+
+@router.get("/student", response_model=Ok[GetCoursesPaginatedResponse])
+async def get_student_courses(
+    token: str = Depends(oauth2_scheme),
+    page: int = Query(1, description="Page number"),
+    page_size: int = Query(10, description="Number of items per page"),
+    search_query: Optional[str] = Query(None, description="Search query to filter courses"),
+    student_courses_controller: StudentCoursesController = Depends(InternalProvider().get_studentcourses_controller),
+    student_controller: StudentController = Depends(InternalProvider().get_student_controller),
+    learning_paths_controller: LearningPathsController = Depends(InternalProvider().get_learningpaths_controller),
+):
+
+    payload = verify_token(token)
+    user_id = payload.get("sub")
+    if not user_id:
+        raise BadRequestException(message="Your account is not authorized. Please log in again.")
+
+    student = await student_controller.student_repository.first(where_=[Student.id == user_id])
+    if not student:
+        raise NotFoundException(message="Your account is not allowed to access this feature.")
+    if search_query:
+        where_conditions = [StudentCourses.student_id == user_id, Courses.name.ilike(f"%{search_query}%")]
+    else:
+        where_conditions = [StudentCourses.student_id == user_id]
+    select_fields = [
+        Courses.id.label("id"),
+        Courses.name.label("name"),
+        Courses.start_date.label("start_date"),
+        Courses.end_date.label("end_date"),
+        Courses.learning_outcomes.label("learning_outcomes"),
+        Courses.status.label("status"),
+        Courses.image_url.label("image_url"),
+        Courses.nCredit.label("nCredit"),
+        Courses.nSemester.label("nSemester"),
+        Courses.courseID.label("courseID"),
+        Courses.class_name.label("class_name"),
+        StudentCourses.last_accessed.label("last_accessed"),
+        StudentCourses.percentage_done.label("percentage_complete"),
+    ]
+
+    join_conditions = {
+        "courses": {"type": "left", "alias": "courses_alias"},
+    }
+
+    courses = await student_courses_controller.student_courses_repository._get_many(
+        where_=where_conditions,
+        fields=select_fields,
+        join_=join_conditions,
+        order_={"asc": ["last_accessed"]},
+        limit=page_size,
+        skip=(page - 1) * page_size,
+    )
+
+    if not courses:
+        empty_response = {
+        "content": [],
+        "pageSize": page_size,
+        "currentPage": page,
+        "totalRows": 0,
+        "totalPages": 0,
+    }
+        return Ok(data=empty_response, message="No courses found.")
+    
+    total_page = math.ceil(len(courses) / page_size)
+    content = []
+    for course in courses:
+        learning_path = await learning_paths_controller.get_learning_path(user_id=user_id, course_id=course.id)
+        if learning_path is None: 
+            course_response = GetCoursesResponse(
+            id=course.id,
+            name=course.name,
+            start_date=str(course.start_date),
+            end_date=str(course.end_date),
+            learning_outcomes=course.learning_outcomes or [],
+            status=course.status,
+            image_url=generate_presigned_url(course.image_url, expiration=604800) if course.image_url else "",
+            last_accessed=str(course.last_accessed),
+            nCredit=course.nCredit,
+            nSemester=course.nSemester,
+            courseID=course.courseID,
+            class_name=str(course.class_name),
+            percentage_complete=str(learning_path.progress) if learning_path else "0",
+        )
+        else:
+            course_response = GetCoursesResponse(
+            id=course.id,
+            name=course.name,
+            start_date=str(course.start_date),
+            end_date=str(course.end_date),
+            learning_outcomes=course.learning_outcomes or [],
+            status=course.status,
+            image_url=generate_presigned_url(course.image_url, expiration=604800) if course.image_url else "",
+            last_accessed=str(course.last_accessed),
+            nCredit=course.nCredit,
+            nSemester=course.nSemester,
+            courseID=course.courseID,
+            class_name=str(course.class_name),
+            percentage_complete=str(learning_path.progress) if learning_path else "0",
+        )
+        content.append(course_response)
+
+            
+    courses_response = {
+        "content": content,
+        "pageSize": page_size,
+        "currentPage": page,
+        "totalRows": len(courses),
+        "totalPages": total_page,
+    }
+    return Ok(data=courses_response, message="Successfully fetched the courses.")
+
+@router.get("/count/", response_model=Ok[int])
+async def count_courses(
+    admin_controller: AdminController = Depends(InternalProvider().get_admin_controller),
+    token: str = Depends(oauth2_scheme),
+    courses_controller: CoursesController = Depends(InternalProvider().get_courses_controller),
+):
+    payload = verify_token(token)
+    user_id = payload.get("sub")
+    if not user_id:
+        raise BadRequestException(message="Your account is not authorized. Please log in again.")
+    
+    check_role = await admin_controller.admin_repository.exists(where_=[Admin.id == user_id])
+    if not check_role:
+        raise ForbiddenException(message="You are not allowed to access this feature.")
+
+    count = await courses_controller.courses_repository.count(where_=None)
+
+    return Ok(data=count, message="Successfully fetched the count of courses.")
+
+from datetime import date
+
+@router.get("/available", description="Get all available courses of HCMUT")
+async def get_available_courses(
+    token: str = Depends(oauth2_scheme),
+    admin_controller: AdminController = Depends(InternalProvider().get_admin_controller),
+):
+    payload = verify_token(token)
+    user_id = payload.get("sub")
+    if not user_id:
+        raise BadRequestException(message="Your account is not authorized. Please log in again.")
+    
+    check_role = await admin_controller.admin_repository.exists(where_=[Admin.id == user_id])
+    # if not check_role:
+    #     raise ForbiddenException(message="You are not allowed to access this feature.")
+    courses_list = availableCourses
+    return Ok(data=courses_list, message="Successfully fetched the available courses.")
+
+@router.post("/add-students", response_model=Ok[AddStudentsToCourseResponse])
+async def add_students_to_course(
+    request: AddStudentsToCourseRequest,
+    token: str = Depends(oauth2_scheme),
+    courses_controller: CoursesController = Depends(InternalProvider().get_courses_controller),
+    student_courses_controller: StudentCoursesController = Depends(InternalProvider().get_studentcourses_controller),
+    student_controller: StudentController = Depends(InternalProvider().get_student_controller),
+    admin_controller: AdminController = Depends(InternalProvider().get_admin_controller),
+):
+    # Verify admin token
+    payload = verify_token(token)
+    user_id = payload.get("sub")
+    if not user_id:
+        raise BadRequestException(message="Your account is not authorized. Please log in again.")
+
+    # Check if user is an admin
+    user = await admin_controller.admin_repository.first(where_=[Admin.id == user_id])
+    if not user:
+        raise NotFoundException(message="Your account is not allowed to add students to courses.")
+    
+    # Validate request
+    if not request.course_id:
+        raise BadRequestException(message="Course ID is required.")
+    
+    if not request.student_ids or len(request.student_ids) == 0:
+        raise BadRequestException(message="At least one student ID is required.")
+    
+    # Check if course exists
+    course = await courses_controller.courses_repository.first(where_=[Courses.id == request.course_id])
+    if not course:
+        raise NotFoundException(message=f"Course with ID {request.course_id} not found.")
+    
+    # Get students by their MSVVs (student IDs)
+    students = await student_controller.student_repository._get_many(
+        where_=[Student.mssv.in_(request.student_ids)],
+        fields=[Student.id, Student.mssv]
+    )
+    
+    if not students:
+        raise NotFoundException(message="No valid students found with the provided IDs.")
+    
+    # Check which students are already enrolled in the course to avoid duplicates
+    existing_enrollments = await student_courses_controller.student_courses_repository._get_many(
+        where_=[
+            StudentCourses.course_id == request.course_id,
+            StudentCourses.student_id.in_([student["id"] for student in students])
+        ],
+        fields=[StudentCourses.student_id]
+    )
+    
+    # Create a set of already enrolled student IDs for quick lookup
+    enrolled_student_ids = {enrollment["student_id"] for enrollment in existing_enrollments}
+    
+    # Filter out students who are already enrolled
+    students_to_enroll = [student for student in students if student["id"] not in enrolled_student_ids]
+    
+    if not students_to_enroll:
+        # Return a success response with 0 added students if all are already enrolled
+        return Ok(
+            data={
+                "course_id": course.id,
+                "course_name": course.name,
+                "added_students_count": 0,
+                "already_enrolled_count": len(request.student_ids),
+                "student_courses_list": []
+            },
+            message="All provided students are already enrolled in this course."
+        )
+    
+    # Prepare attributes for creating new student-course relationships
+    student_courses_attributes = [
+        {
+            "student_id": student["id"],
+            "course_id": request.course_id,
+        }
+        for student in students_to_enroll
+    ]
+    
+    try:
+        # Create the student-course relationships
+        create_student_courses = await student_courses_controller.student_courses_repository.create_many(
+            attributes_list=student_courses_attributes, commit=True
+        )
+        
+        if not create_student_courses:
+            raise Exception("Failed to add students to the course - no records returned.")
+            
+        # Prepare response with safe field access
+        student_courses_response = []
+        for sc in create_student_courses:
+            # Find the matching student MSSV
+            student_mssv = None
+            for student in students_to_enroll:
+                if str(student["id"]) == str(sc.student_id):
+                    student_mssv = student["mssv"]
+                    break
+                    
+            # Create a response object with only the fields we know are safe
+            student_course_data = StudentCourseInfo(
+                student_id=str(sc.student_id),
+                student_mssv=student_mssv,
+                course_id=str(sc.course_id),
+                last_accessed=str(sc.last_accessed) if hasattr(sc, 'last_accessed') else None,
+                completed_lessons=sc.completed_lessons if hasattr(sc, 'completed_lessons') else None,
+                time_spent=str(sc.time_spent) if hasattr(sc, 'time_spent') else None,
+                percentage_done=sc.percentage_done if hasattr(sc, 'percentage_done') else None
+            )
+            student_courses_response.append(student_course_data)
+        
+        # Get the count of students who were already enrolled
+        already_enrolled_count = len(request.student_ids) - len(students_to_enroll)
+        
+        response = AddStudentsToCourseResponse(
+            course_id=str(course.id),
+            course_name=course.name,
+            added_students_count=len(create_student_courses),
+            already_enrolled_count=already_enrolled_count,
+            student_courses_list=student_courses_response
+        )
+        
+        return Ok(
+            data=response,
+            message=f"Successfully added {len(create_student_courses)} student(s) to the course. {already_enrolled_count} student(s) were already enrolled."
+        )
+        
+    except Exception as e:
+        # Simple error handling without checking for specific schema errors
+        print(f"Error adding students to course: {str(e)}")
+        raise Exception(f"Failed to add students to the course: {str(e)}")
+        
+@router.get("/admin", description="Get all courses for admin", response_model=Ok[GetAdminCoursesPaginatedResponse])
+async def get_courses(
+    token: str = Depends(oauth2_scheme),
+    search_query: Optional[str] = Query(None, description="Search query to filter courses by name or courseID"),
+    page: int = Query(1, description="Page number"),
+    page_size: int = Query(10, description="Number of items per page"),
+    nCredit: Optional[int] = Query(None, description="Filter courses by number of credits"),
+    nSemester: Optional[int] = Query(None, description="Filter courses by semester number"),
+    start_date: Optional[date] = Query(None, description="Filter courses by start date (format: YYYY-MM-DD)"),
+    end_date: Optional[date] = Query(None, description="Filter courses by end date (format: YYYY-MM-DD)"),
+    courses_controller: CoursesController = Depends(InternalProvider().get_courses_controller),
+    admin_controller: AdminController = Depends(InternalProvider().get_admin_controller),
+):
+    # Token validation and user authorization
+    payload = verify_token(token)
+    user_id = payload.get("sub")
+    if not user_id:
+        raise BadRequestException(message="Your account is not authorized. Please log in again.")
+
+    check_role = await admin_controller.admin_repository.first(where_=[Admin.id == user_id])
+    if not check_role:
+        raise ForbiddenException(message=f"You are not allowed to access this feature {check_role}")
+
+    # Build the WHERE conditions for filtering
+    where_conditions = []
+
+    # Search by name or courseID
+    if search_query:
+        where_conditions.append(
+            (Courses.name.ilike(f"%{search_query}%")) | (Courses.courseID.ilike(f"%{search_query}%"))
+        )
+
+    # Filter by nCredit
+    if nCredit is not None:
+        where_conditions.append(Courses.nCredit == nCredit)
+
+    # Filter by nSemester
+    if nSemester is not None:
+        where_conditions.append(Courses.nSemester == nSemester)
+
+    # Filter by start_date
+    if start_date:
+        where_conditions.append(Courses.start_date >= start_date)
+
+    # Filter by end_date
+    if end_date:
+        where_conditions.append(Courses.end_date <= end_date)
+
+    select_fields = [
+        Courses.id.label("id"),
+        Courses.name.label("name"),
+        Courses.start_date.label("start_date"),
+        Courses.end_date.label("end_date"),
+        Courses.learning_outcomes.label("learning_outcomes"),
+        Courses.status.label("status"),
+        Courses.image_url.label("image"),
+        Courses.nCredit.label("nCredit"),
+        Courses.nSemester.label("nSemester"),
+        Courses.courseID.label("courseID"),
+        Courses.class_name.label("class_name"),
+        Courses.professor_id.label("professor_id"),
+    ]
+
+    # Fetch courses based on the filter conditions
+    courses = await courses_controller.courses_repository._get_many(
+        where_=where_conditions,
+        fields=select_fields,
+        order_={"desc": ["start_date"]},
+        limit=page_size,
+        skip=(page - 1) * page_size,
+    )
+
+    if not courses:
+        empty_response = {
+            "content": [],
+            "pageSize": page_size,
+            "currentPage": page,
+            "totalRows": 0,
+            "totalPages": 0,
+        }
+        return Ok(data=empty_response, message="No courses found.")
+
+    # Get total rows for pagination
+    total_rows = await courses_controller.courses_repository.count(where_=where_conditions)
+    total_pages = math.ceil(total_rows / page_size)
+
+    # Prepare the response
+    courses_response = {
+        "content": [
+            GetAdminCoursesResponse(
+                id=course.id,
+                name=course.name,
+                start_date=str(course.start_date),
+                end_date=str(course.end_date),
+                status=course.status,
+                nCredit=course.nCredit if course.nCredit else 0,
+                nSemester=course.nSemester if course.nSemester else 0,
+                courseID=course.courseID,
+                class_name=course.class_name if course.class_name else "",
+                professor_id=course.professor_id if course.professor_id else "",
+            )
+            for course in courses
+        ],
+        "pageSize": page_size,
+        "currentPage": page,
+        "totalRows": total_rows,
+        "totalPages": total_pages,
+    }
+    
+    return Ok(data=courses_response, message="Successfully fetched the courses.")
+
+@router.patch("/{course_id}/image", response_model=Ok)
+async def update_course_image(
+    course_id: str,
+    file: UploadFile = File(...),
+    token: str = Depends(oauth2_scheme),
+    courses_controller: CoursesController = Depends(InternalProvider().get_courses_controller),
+    professor_controller: ProfessorController = Depends(InternalProvider().get_professor_controller),
+):
+    """
+    Update course image. If an image already exists, it will be replaced.
+    """
+    # Verify user token
+    payload = verify_token(token)
+    user_id = payload.get("sub")
+    if not user_id:
+        raise BadRequestException(message="Your account is not authorized. Please log in again.")
+    professor = await professor_controller.professor_repository.first(where_=[Professor.id == user_id])
+    if not professor:
+        raise NotFoundException(message="Only professors have the permission to update course image.")
+    # Get the course
+    course = await courses_controller.courses_repository.first(where_=[Courses.id == course_id])
+    if not course:
+        raise NotFoundException(message=f"Course with ID {course_id} not found.")
+    
+    # Check if user is the professor of this course
+    if course.professor_id != professor.id:
+        raise ForbiddenException(message="You don't have permission to update this course.")
+    
+    # Check file type
+    allowed_extensions = ['.jpg', '.jpeg', '.png', '.gif']
+    file_extension = os.path.splitext(file.filename)[1].lower()
+    if file_extension not in allowed_extensions:
+        raise BadRequestException(message="Invalid file type. Only JPG, JPEG, PNG, and GIF files are allowed.")
+    
+    # Read file content
+    file_content = await file.read()
+    
+    # Extract the existing image key from the course (if it exists)
+    existing_image_key = course.image_url
+    
+    # Handle the S3 operations
+    s3_key, presigned_url = await update_course_image_s3(
+        existing_image_key, 
+        file_content,
+        f"course_{course_id}{file_extension}"
+    )
+    
+    # Update the course with the new image URL
+    await courses_controller.courses_repository.update(
+        where_=[Courses.id == course_id],
+        attributes={"image_url": s3_key},
+        commit = True
+    )
+    
+    return Ok(
+        message="Course image updated successfully.", 
+        data={"image_url": presigned_url}
+    )
+
+@router.get("/{courseId}", response_model=Ok[GetCourseDetailResponse])
+async def get_course_for_student(
+    courseId: str,
+    token: str = Depends(oauth2_scheme),
+    student_courses_controller: StudentCoursesController = Depends(InternalProvider().get_studentcourses_controller),
+    student_controller: StudentController = Depends(InternalProvider().get_student_controller),
+    learning_paths_controller: LearningPathsController = Depends(InternalProvider().get_learningpaths_controller),
+):
+    payload = verify_token(token)
+    user_id = payload.get("sub")
+    if not user_id:
+        raise BadRequestException(message="Your account is not authorized. Please log in again.")
+
+    student = await student_controller.student_repository.first(where_=[Student.id == user_id])
+    if not student:
+        raise ForbiddenException(message=f"Your account is not allowed to access this feature. {student}")
+
+    select_fields = [
+        Courses.name.label("name"),
+        Courses.id.label("id"),
+        Courses.start_date.label("start_date"),
+        Courses.end_date.label("end_date"),
+        Courses.learning_outcomes.label("learning_outcomes"),
+        Courses.status.label("status"),
+        Courses.image_url.label("image_url"),
+        Courses.nCredit.label("nCredit"),
+        Courses.nSemester.label("nSemester"),
+        Courses.courseID.label("courseID"),
+        Courses.class_name.label("class_name"),
+        Courses.courseID.label("courseID"),
+        StudentCourses.last_accessed.label("last_accessed"),
+        StudentCourses.completed_lessons.label("completed_lessons"),
+        StudentCourses.time_spent.label("time_spent"),
+        StudentCourses.percentage_done.label("percentage_done"),
+    ]
+
+    join_conditions = {
+        "courses": {"type": "left", "alias": "courses_alias"},
+    }
+
+    course = await student_courses_controller.student_courses_repository._get_many(
+        where_=[and_(StudentCourses.course_id == courseId, StudentCourses.student_id == user_id)],
+        fields=select_fields,
+        join_=join_conditions,
+    )
+    get_course = course[0] if course else None
+    try:
+        learning_path = await learning_paths_controller.get_learning_path(user_id=user_id, course_id=courseId)
+    except NotFoundException:
+        learning_path = None
+    if not course:
+        course_response = GetCourseDetailResponse(
+            course_id=courseId,
+            course_name="",
+            course_start_date="",
+            course_end_date="",
+            course_learning_outcomes=[],
+            course_status="",
+            course_image="",
+            course_nCredit=0,
+            course_nSemester=0,
+            course_courseID="",
+            course_classname="",
+            course_percentage_complete="",
+            course_last_accessed="",
+            completed_lessons=0,
+            time_spent="",
+            percentage_done=0,
+        )
+        return Ok(data=course_response, message="You are not enrolled in this course.")
+    image_url = ""
+    if get_course.image_url:
+        image_url = generate_presigned_url(get_course.image_url, expiration=604800)
+    course_response = GetCourseDetailResponse(
+        course_id=str(courseId),
+        course_name=get_course.name,
+        course_start_date=str(get_course.start_date) if get_course.start_date else "",
+        course_end_date=str(get_course.end_date) if get_course.end_date else "",
+        course_learning_outcomes=get_course.learning_outcomes or [],
+        course_status=get_course.status,
+        course_image=image_url if get_course.image_url else "",
+        course_nCredit=get_course.nCredit,
+        course_nSemester=get_course.nSemester,
+        course_courseID=get_course.courseID,
+        course_classname=get_course.class_name,
+        course_percentage_complete=str(learning_path.progress) if learning_path else "0",
+        course_last_accessed=str(get_course.last_accessed) if get_course.last_accessed else "",
+        completed_lessons=get_course.completed_lessons or 0,
+        time_spent=str(get_course.time_spent) if get_course.time_spent else "",
+        percentage_done=str(learning_path.progress) if learning_path else "0",
+    )
+
+    return Ok(data=course_response, message="Successfully fetched the course.")
+@router.get("/{courseId}/professor", response_model=Ok[ProfessorInformation])
+async def get_professor_for_course(
+    courseId: str,
+    token: str = Depends(oauth2_scheme),
+    professor_controller: ProfessorController = Depends(InternalProvider().get_professor_controller),
+    courses_controller: CoursesController = Depends(InternalProvider().get_courses_controller),
+):
+    payload = verify_token(token)
+    user_id = payload.get("sub")
+    if not user_id:
+        raise BadRequestException(message="Your account is not authorized. Please log in again.")
+
+    course = await courses_controller.courses_repository.first(where_=[Courses.id == courseId])
+    if not course:
+        raise NotFoundException(message="Course not found.")
+
+    professor = await professor_controller.professor_repository.first(where_=[Professor.id == course.professor_id])
+    if not professor:
+        raise NotFoundException(message="Professor not found.")
+
+    professor_response = ProfessorInformation(
+        professor_id=professor.id,
+        professor_name=professor.name,
+        professor_email=professor.email,
+        professor_avatar=str(professor.avatar_url) if professor.avatar_url else "",
+    )
+    return Ok(data=professor_response, message="Successfully fetched the professor.")
+
+
+@router.get("/{courseId}/students", response_model=Ok[List[StudentList]])
+async def get_students_for_course(
+    courseId: str,
+    token: str = Depends(oauth2_scheme),
+    student_courses_controller: StudentCoursesController = Depends(InternalProvider().get_studentcourses_controller),
+):
+    payload = verify_token(token)
+    user_id = payload.get("sub")
+    if not user_id:
+        raise BadRequestException(message="Your account is not authorized. Please log in again.")
+
+    select_fields = [
+        Student.id.label("id"),
+        Student.name.label("name"),
+        Student.email.label("email"),
+        Student.avatar_url.label("avatar_url"),
+        Student.mssv.label("ms"),
+    ]
+
+    join_conditions = {
+        "student": {"type": "left", "table": Student},
+    }
+
+    students = await student_courses_controller.student_courses_repository._get_many(
+        where_=[StudentCourses.course_id == courseId],
+        fields=select_fields,
+        join_=join_conditions,
+    )
+
+    if not students:
+        return Ok(data=[], message="No students found.")
+
+    students_response = [
+        StudentList(
+            student_id=student.id,
+            student_name=student.name,
+            student_email=student.email,
+            student_avatar=str(student.avatar_url) if student.avatar_url else "",
+            student_mssv=student.ms,
+        )
+        for student in students
+    ]
+
+    return Ok(data=students_response, message="Successfully fetched the students.")
+
+@router.get("/{courseId}/lessons", response_model=Ok[List[GetLessonsResponse]])
+async def get_lessons_for_course(
+    courseId: str,
+    token: str = Depends(oauth2_scheme),
+    lessons_controller: LessonsController = Depends(InternalProvider().get_lessons_controller),
+    documents_controller: DocumentsController = Depends(InternalProvider().get_documents_controller),
+):
+    payload = verify_token(token)
+    user_id = payload.get("sub")
+    if not user_id:
+        raise BadRequestException(message="Your account is not authorized. Please log in again.")
+
+    select_fields = [
+        Lessons.id.label("id"),
+        Lessons.title.label("title"),
+        Lessons.description.label("description"),
+        Lessons.learning_outcomes.label("learning_outcomes"),
+        Lessons.order.label("order"),
+    ]
+
+    lessons = await lessons_controller.lessons_repository._get_many(
+        where_=[Lessons.course_id == courseId],
+        fields=select_fields,
+    )
+
+    if not lessons:
+        return Ok(data=[], message="No lessons found.")
+
+    lessons_response = [
+        GetLessonsResponse(
+            id=lesson.id,
+            title=lesson.title,
+            description=lesson.description or "",
+            learning_outcomes=lesson.learning_outcomes or [],
+            order=lesson.order,
+            nDocuments= await documents_controller.documents_repository.count(where_=[Documents.lesson_id == lesson.id]),
+        )
+        for lesson in lessons
+    ]
+
+    return Ok(data=lessons_response, message="Successfully fetched the lessons.")
+
+
+@router.get(
+    "/{courseId}/lessons_recommendation/",
+    response_model=Ok[List[GetLessonsRecommendationResponse]],
+)
+async def get_lessons_recommendation(
+    courseId: UUID,
+    token: str = Depends(oauth2_scheme),
+    learning_paths_controller: LearningPathsController = Depends(InternalProvider().get_learningpaths_controller),
+    student_controller: StudentController = Depends(InternalProvider().get_student_controller),
+    lessons_controller: LessonsController = Depends(InternalProvider().get_lessons_controller),
+):
+    payload = verify_token(token)
+    user_id = payload.get("sub")
+    if not user_id:
+        raise BadRequestException(message="Your account is not authorized. Please log in again.")
+
+    student = await student_controller.student_repository.first(where_=[Student.id == user_id])
+    if not student:
+        raise NotFoundException(message="Your account is not allowed to access this feature.")
+
+    where_learning_path_conditions = [
+        LearningPaths.student_id == user_id,
+        LearningPaths.course_id == courseId,
+    ]
+    learning_path = await learning_paths_controller.learning_paths_repository.first(
+        where_=where_learning_path_conditions,
+        relations=[LearningPaths.recommend_lessons, LearningPaths.course],
+    )
+
+    if not learning_path:
+        raise NotFoundException(message="Learning path not found for the given student and course.")
+
+    recommend_lessons = learning_path.recommend_lessons
+    course_name = learning_path.course.name if learning_path.course else "Unknown Course"
+
+    if not recommend_lessons:
+        raise NotFoundException(message="No recommended lessons found for the given learning path.")
+
+    recommended_lessons: List[GetLessonsRecommendationResponse] = []
+    for recommend_lesson in recommend_lessons:
+        lesson = await lessons_controller.lessons_repository.first(where_=[Lessons.id == recommend_lesson.id])
+        if not lesson:
+            continue
+
+        recommended_lessons.append(
+            GetLessonsRecommendationResponse(
+                course_id=courseId,
+                course_name=course_name,
+                lesson_id=lesson.id,
+                title=lesson.title,
+                description=lesson.description or "",
+                order=lesson.order,
+                bookmark=lesson.bookmark if hasattr(lesson, "bookmark") else False,
+                status=recommend_lesson.status,
+            )
+        )
+
+    return Ok(data=recommended_lessons, message="Successfully fetched the recommended lessons.")
+
+
+@router.post("/", response_model=Ok[Union[CreateCourseResponse, List[CreateCourseResponse]]])
+async def create_course(
+    request: List[CreateCourseRequest],
+    token: str = Depends(oauth2_scheme),
+    courses_controller: CoursesController = Depends(InternalProvider().get_courses_controller),
+    professors_controller: ProfessorController = Depends(InternalProvider().get_professor_controller),
+    student_courses_controller: StudentCoursesController = Depends(InternalProvider().get_studentcourses_controller),
+    student_controller: StudentController = Depends(InternalProvider().get_student_controller),
+    admin_controller: AdminController = Depends(InternalProvider().get_admin_controller),
+):
+    payload = verify_token(token)
+    user_id = payload.get("sub")
+    if not user_id:
+        raise BadRequestException(message="Your account is not authorized. Please log in again.")
+
+    user = await admin_controller.admin_repository.first(where_=[Admin.id == user_id])
+    if not user:
+        raise NotFoundException(message="Your account is not allowed to create a course.")
+    
+    if not request or len(request) == 0:
+        raise BadRequestException(message="At least one course is required.")
+
+    if len(request) == 1:
+        if not request[0].nSemester or not request[0].class_name:
+            raise BadRequestException(message="Semester and class name are required.")
+        checkIfCourseExists = await courses_controller.courses_repository.first(
+            where_=[Courses.courseID == request[0].courseID, Courses.nSemester == request[0].nSemester, Courses.class_name == request[0].class_name]
+        )
+        if checkIfCourseExists:
+            raise BadRequestException(message="Course already exists.")
+        saveProfessorId = await professors_controller.professor_repository.first(
+            Professor.mscb == request[0].professorID
+        )
+        saveProfessorId = saveProfessorId.id
+        course_attributes = {
+            "name": request[0].name,
+            "professor_id": saveProfessorId,
+            "nCredit": request[0].creditNumber,
+            "nSemester": request[0].nSemester,
+            "createdByAdminID": user_id,
+            "courseID": request[0].courseID,
+            "start_date": request[0].startDate,
+            "end_date": request[0].endDate,
+            "class_name": request[0].class_name,
+        }
+
+        createCourse = await courses_controller.courses_repository.create(attributes=course_attributes, commit=True)
+        if not createCourse:
+            raise Exception("Failed to create course")
+
+        getStudentIDs = await student_controller.student_repository._get_many(
+    where_=[Student.mssv.in_(request[0].studentIDs)],
+    fields=[Student.id]
+)
+
+        student_courses_attributes = [
+            {
+                "student_id": student.id,
+                "course_id": createCourse.id,
+            }
+            for student in getStudentIDs
+        ]
+
+        create_student_courses = await student_courses_controller.student_courses_repository.create_many(
+            attributes_list=student_courses_attributes, commit=True
+        )
+
+        if not create_student_courses:
+            print("Failed to create student courses")
+            raise Exception("Failed to create student courses")
+
+        student_courses_response = [
+            {
+                "student_id": create_student_course.student_id,
+                "course_id": createCourse.id,
+                "last_accessed": str(create_student_course.last_accessed),
+                "completed_lessons": create_student_course.completed_lessons,
+                "time_spent": str(create_student_course.time_spent),
+                "percentage_done": create_student_course.percentage_done,
+            }
+            for create_student_course in create_student_courses
+        ]
+
+        course_response = {
+            "course_id": createCourse.id,
+            "courseID": createCourse.courseID,
+            "name": createCourse.name,
+            "professor_id": createCourse.professor_id,
+            "start_date": str(createCourse.start_date),
+            "end_date": str(createCourse.end_date),
+            "status": createCourse.status,
+            "nCredit": createCourse.nCredit,
+            "nSemester": createCourse.nSemester,
+            "learning_outcomes": createCourse.learning_outcomes if createCourse.learning_outcomes else "",
+            "image_url": str(createCourse.image_url),
+            "student_courses_list": student_courses_response,
+            "class_name": createCourse.class_name,
+        }
+        return Ok(data=course_response, message="Successfully created the course.")
+    else:
+        professor_ids = [course.professorID for course in request]
+        professors = await professors_controller.professor_repository._get_many(
+            where_=[Professor.mscb.in_(professor_ids)], fields=[Professor.id, Professor.mscb]
+        )
+
+        professor_id_map = {prof["mscb"]: prof["id"] for prof in professors}
+
+        courses_attributes = []
+        for course in request:
+            if not course.nSemester or not course.class_name:
+                raise BadRequestException(message="Semester and class name are required.")
+            checkIfCourseExists = await courses_controller.courses_repository.first(
+                where_=[Courses.courseID == course.courseID, Courses.nSemester == course.nSemester, Courses.class_name == course.class_name]
+            )
+            if checkIfCourseExists:
+                raise BadRequestException(message="Course already exists.")
+            if not course.name:
+                raise BadRequestException(message="Course name is required.")
+
+            professor_id = professor_id_map.get(course.professorID)
+            if not professor_id:
+                raise NotFoundException(message=f"Professor with mscb {course.professorID} not found")
+
+            course_attr = {
+                "name": course.name,
+                "professor_id": professor_id,
+                "nCredit": course.creditNumber,
+                "nSemester": course.nSemester,
+                "createdByAdminID": user_id,
+                "status": "new",
+                "courseID": course.courseID,
+                "start_date": course.startDate,
+                "end_date": course.endDate,
+                "class_name": course.class_name,
+            }
+            # if hasattr(course, 'start_date') and course.start_date:
+            #     course_attr["start_date"] = course.start_date
+            # if hasattr(course, 'end_date') and course.end_date:
+            #     course_attr["end_date"] = course.end_date
+            # if hasattr(course, 'image_url') and course.image_url:
+            #     course_attr["image_url"] = course.image_url
+
+            courses_attributes.append(course_attr)
+
+        create_courses = await courses_controller.courses_repository.create_many(
+            attributes_list=courses_attributes, commit=True
+        )
+        if not create_courses:
+            raise Exception("Failed to create courses")
+
+        courses_response = []
+        for created_course, request_course in zip(create_courses, request):
+
+            student_ids = request_course.studentIDs
+            students = await student_controller.student_repository._get_many(
+                where_=[Student.mssv.in_(student_ids)], fields=[Student.id, Student.mssv]
+            )
+
+            student_courses_attributes = [
+                {
+                    "student_id": student["id"],
+                    "course_id": created_course.id,
+                }
+                for student in students
+            ]
+
+            create_student_courses = await student_courses_controller.student_courses_repository.create_many(
+                attributes_list=student_courses_attributes, commit=True
+            )
+
+            if not create_student_courses:
+                raise Exception("Failed to create student courses")
+
+            student_courses_response = [
+                {
+                    "student_id": sc.student_id,
+                    "course_id": sc.course_id,
+                    "last_accessed": str(sc.last_accessed),
+                    "completed_lessons": sc.completed_lessons,
+                    "time_spent": str(sc.time_spent),
+                    "percentage_done": sc.percentage_done,
+                }
+                for sc in create_student_courses
+            ]
+
+            course_response = {
+                "course_id": created_course.id,
+                "courseID": created_course.courseID,
+                "name": created_course.name,
+                "professor_id": created_course.professor_id,
+                "start_date": str(created_course.start_date) if created_course.start_date else "",
+                "end_date": str(created_course.end_date) if created_course.end_date else "",
+                "status": created_course.status,
+                "nCredit": created_course.nCredit,
+                "nSemester": created_course.nSemester,
+                "learning_outcomes": created_course.learning_outcomes if created_course.learning_outcomes else "",
+                "image_url": str(created_course.image_url) if created_course.image_url else "",
+                "student_courses_list": student_courses_response,
+                "class_name": created_course.class_name,
+            }
+            courses_response.append(course_response)
+
+        return Ok(data=courses_response, message="Successfully created the courses.")
+
+@router.get("/{course_id}/personalized-lp", response_model=Ok[LearningPathDTO])
+async def get_personalized_lp(
+    course_id: UUID,
+    token: str = Depends(oauth2_scheme),
+    lp_controller: LearningPathsController = Depends(InternalProvider().get_learningpaths_controller),
+):
+    payload = verify_token(token)
+    student_id = payload.get("sub")
+    if not student_id:
+        raise BadRequestException(message="Your account is not authorized. Please log in again.")
+    lp = await lp_controller.get_learning_path(course_id=course_id, user_id=student_id)
+
+    return Ok(data=LearningPathDTO.model_validate(lp))
+
+
+@router.get(
+    "/{course_id}/learning-path/recommended-lessons",
+)
+async def get_recommended_lessons(
+    course_id: UUID,
+    token: str = Depends(oauth2_scheme),
+    expand: Optional[Literal["modules"]] = Query(None, description="Expand related data, e.g., 'modules'."),
+    lp_controller: LearningPathsController = Depends(InternalProvider().get_learningpaths_controller),
+):
+    payload = verify_token(token)
+    student_id = payload.get("sub")
+    if not student_id:
+        raise BadRequestException(message="Your account is not authorized. Please log in again.")
+    recommended_lessons = await lp_controller.get_recommended_lessons(
+        user_id=student_id, course_id=course_id, expand=expand
+    )
+
+    return Ok(data=recommended_lessons)
+
+@router.get(
+    "/{course_id}/students/{student_id}/learning-path/recommended-lessons",
+)
+async def get_recommended_lessons(
+    course_id: UUID,
+    student_id: UUID,
+    token: str = Depends(oauth2_scheme),
+    expand: Optional[Literal["modules"]] = Query(None, description="Expand related data, e.g., 'modules'."),
+    lp_controller: LearningPathsController = Depends(InternalProvider().get_learningpaths_controller),
+):
+    payload = verify_token(token)
+    professor_id = payload.get("sub")
+    if not professor_id:
+        raise BadRequestException(message="Your account is not authorized. Please log in again.")
+    recommended_lessons = await lp_controller.get_recommended_lessons(
+        user_id=student_id, course_id=course_id, expand=expand
+    )
+
+    return Ok(data=recommended_lessons)
+
+@router.delete("/{course_id}/learning-path")
+async def delete_learning_path(
+    course_id: UUID,
+    token: str = Depends(oauth2_scheme),
+    lp_controller: LearningPathsController = Depends(InternalProvider().get_learningpaths_controller),
+):
+    payload = verify_token(token)
+    student_id = payload.get("sub")
+    if not student_id:
+        raise BadRequestException(message="Your account is not authorized. Please log in again.")
+    await lp_controller.delete_learning_path(user_id=student_id, course_id=course_id)
+    return Ok(data=None, message="Successfully deleted the learning path.")
+
+@router.get("/{course_id}/exercises", response_model=Ok[List[GetExercise]])
+async def get_course_exercises(
+    course_id: UUID,
+    token: str = Depends(oauth2_scheme),
+    professor_controller: ProfessorController = Depends(InternalProvider().get_professor_controller),
+    exercises_controller: ExercisesController = Depends(InternalProvider().get_exercises_controller),
+    student_controller: StudentController = Depends(InternalProvider().get_student_controller),
+    courses_controller: CoursesController = Depends(InternalProvider().get_courses_controller)
+):
+    # Verify access
+    payload = verify_token(token)
+    user_id = payload.get("sub")
+    if not user_id:
+        raise BadRequestException(message="Your account is not authorized. Please log in again.")
+    
+    # Check if user is professor or student
+    professor = await professor_controller.professor_repository.first(where_=[Professor.id == user_id])
+    is_professor = professor is not None
+    
+    if not is_professor:
+        student = await student_controller.student_repository.first(where_=[Student.id == user_id])
+        if not student:
+            raise NotFoundException(message="User not found for the given ID.")
+    
+    # Base query conditions
+    conditions = [Exercises.course_id == course_id]
+    
+    # Add time filter for students
+    current_time = datetime.now()
+    if not is_professor:
+        conditions.append(Exercises.time_open <= current_time)
+    course = await courses_controller.courses_repository.first(where_=[Courses.id == course_id])
+    if not course:
+        raise NotFoundException(message="Course not found for the given ID.")
+    # Get exercises with ordering
+    exercises = await exercises_controller.exercises_repository.get_many(
+        where_=conditions,
+        order_={"desc": ["time_open"]},  
+    )
+    return Ok[List[GetExercise]](data=[
+        GetExercise(
+            id=exercise.id,
+            name=exercise.name,
+            description=exercise.description,
+            type=exercise.type,
+            time_open=exercise.time_open.strftime("%H:%M %d/%m/%Y"),
+            time_close=exercise.time_close.strftime("%H:%M %d/%m/%Y"),
+            time_limit=exercise.time_limit,
+            attempts_allowed=exercise.attempts_allowed,
+            grading_method=exercise.grading_method,
+        ) for exercise in exercises
+    ])
+    
+@router.patch("/admin/{course_id}")
+async def update_course(
+    course_id: UUID,
+    request: UpdateCourseRequest,
+    token: str = Depends(oauth2_scheme),
+    courses_controller: CoursesController = Depends(InternalProvider().get_courses_controller),
+    admin_controller: AdminController = Depends(InternalProvider().get_admin_controller),
+):
+    # Verify token and extract user ID
+    payload = verify_token(token)
+    user_id = payload.get("sub")
+    if not user_id:
+        raise BadRequestException(message="Your account is not authorized. Please log in again.")
+    
+    # Check if user has the correct admin role
+    check_role = await admin_controller.admin_repository.first(where_=[Admin.id == user_id])
+    if not check_role:
+        raise ForbiddenException(message="You are not allowed to access this feature.")
+
+    # Prepare the course attributes to update, only including provided fields
+    course_attributes = {}
+
+    if request.name is not None:
+        course_attributes["name"] = request.name
+    if request.n_credit is not None:
+        course_attributes["nCredit"] = request.n_credit
+    if request.n_semester is not None:
+        course_attributes["nSemester"] = request.n_semester
+    if request.courseID is not None:
+        course_attributes["courseID"] = request.courseID
+    if request.start_date is not None:
+        course_attributes["start_date"] = request.start_date
+    if request.end_date is not None:
+        course_attributes["end_date"] = request.end_date
+    if request.class_name is not None:
+        course_attributes["class_name"] = request.class_name
+    if request.professor_id is not None:
+        course_attributes["professor_id"] = request.professor_id
+    if request.status is not None:
+        course_attributes["status"] = request.status
+
+    # Update the course with the attributes that have been provided
+    update_course = await courses_controller.courses_repository.update(
+        where_=[Courses.id == course_id],
+        attributes=course_attributes,
+        commit=True
+    )
+
+    if not update_course:
+        raise BadRequestException(message="Failed to update course.")
+    
+    return Ok(data=None, message="Successfully updated the course.")
+
+@router.delete("/admin/{course_id}")
+async def delete_course(
+    course_id: UUID,
+    token: str = Depends(oauth2_scheme),
+    courses_controller: CoursesController = Depends(InternalProvider().get_courses_controller),
+    student_courses_controller: StudentCoursesController = Depends(InternalProvider().get_studentcourses_controller),
+    admin_controller: AdminController = Depends(InternalProvider().get_admin_controller),
+):
+    payload = verify_token(token)
+    user_id = payload.get("sub")
+    if not user_id:
+        raise BadRequestException(message="Your account is not authorized. Please log in again.")
+    
+    check_role = await admin_controller.admin_repository.first(where_=[Admin.id == user_id])
+    if not check_role:
+        raise ForbiddenException(message="You are not allowed to access this feature.")
+
+    # Delete the course and its associated data
+    await courses_controller.courses_repository.delete(where_=[Courses.id == course_id])
+    await student_courses_controller.student_courses_repository.delete(where_=[StudentCourses.course_id == course_id])
+    await courses_controller.courses_repository.session.commit()
+    await student_courses_controller.student_courses_repository.session.commit()
+
+    return Ok(data=None, message="Successfully deleted the course."
+)
+
+@router.get("/issues/{course_id}")
+async def get_course_issues(
+    course_id: UUID,
+    token: str = Depends(oauth2_scheme),
+    student_courses_controller: StudentCoursesController = Depends(InternalProvider().get_studentcourses_controller),
+):
+    payload = verify_token(token)
+    user_id = payload.get("sub")
+    if not user_id:
+        raise BadRequestException(message="Your account is not authorized. Please log in again.")
+    
+    # Get the course
+    course = await student_courses_controller.student_courses_repository.first(where_=[StudentCourses.course_id == course_id])
+    if not course:
+        raise NotFoundException(message="Student does not enroll in this course.")
+    # Get the course issues
+    
+    response = {
+        "issues_summary" : course.issues_summary
+    }
+    
+    return Ok(data=response, message="Successfully fetched the course issues.")