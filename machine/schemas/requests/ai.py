from pydantic import BaseModel, Field, validator
from typing import Optional
from uuid import UUID

class GenerateLearningPathRequest(BaseModel):
    course_id: UUID
    goal: str
<<<<<<< HEAD
=======

>>>>>>> 55d63142
class DifficultyDistribution(BaseModel):
    easy: Optional[int] = Field(default=10, ge=0, le=40, description="Number of easy questions")
    medium: Optional[int] = Field(default=20, ge=0, le=40, description="Number of medium questions")
    hard: Optional[int] = Field(default=10, ge=0, le=40, description="Number of hard questions")

    @validator('easy', 'medium', 'hard')
    def validate_total_questions(cls, v, values, **kwargs):
        # Ensure total questions do not exceed 40
        total_questions = (
            values.get('easy', 0) + 
            values.get('medium', 0) + 
            values.get('hard', 0)
        )
        if total_questions > 40:
            raise ValueError("Total number of questions cannot exceed 40")
        return v

class GenerateQuizRequest(BaseModel):
    module_id: UUID
    difficulty_distribution: Optional[DifficultyDistribution] = Field(
        default_factory=DifficultyDistribution,
        description="Distribution of questions by difficulty level"
<<<<<<< HEAD
    )
=======
    )

class GenerateCodeExerciseRequest(BaseModel):
    module_id: UUID
>>>>>>> 55d63142
<|MERGE_RESOLUTION|>--- conflicted
+++ resolved
@@ -5,10 +5,6 @@
 class GenerateLearningPathRequest(BaseModel):
     course_id: UUID
     goal: str
-<<<<<<< HEAD
-=======
-
->>>>>>> 55d63142
 class DifficultyDistribution(BaseModel):
     easy: Optional[int] = Field(default=10, ge=0, le=40, description="Number of easy questions")
     medium: Optional[int] = Field(default=20, ge=0, le=40, description="Number of medium questions")
@@ -31,11 +27,7 @@
     difficulty_distribution: Optional[DifficultyDistribution] = Field(
         default_factory=DifficultyDistribution,
         description="Distribution of questions by difficulty level"
-<<<<<<< HEAD
-    )
-=======
     )
 
 class GenerateCodeExerciseRequest(BaseModel):
-    module_id: UUID
->>>>>>> 55d63142
+    module_id: UUID