--- conflicted
+++ resolved
@@ -1,103 +1,3 @@
-<<<<<<< HEAD
-from pydantic import BaseModel
-from typing import Optional, List
-from uuid import UUID
-from datetime import datetime
-
-from machine.models.coding_submission import SubmissionStatus
-
-class ProgrammingTestCaseSchema(BaseModel):
-    id: UUID
-    exercise_id: UUID
-    input: str
-    expected_output: str
-    is_public: bool
-    score: float
-    created_at: datetime
-    updated_at: datetime
-
-    class Config:
-        from_attributes = True
-
-class ProgrammingTestResultSchema(BaseModel):
-    id: UUID
-    submission_id: UUID
-    testcase_id: UUID
-    judge0_token: str
-    status: str
-    stdout: Optional[str]
-    stderr: Optional[str]
-    time: Optional[float]
-    memory: Optional[int]
-    testcase: ProgrammingTestCaseSchema
-    created_at: datetime
-    updated_at: datetime
-
-    class Config:
-        from_attributes = True
-
-class ProgrammingSubmissionItemSchema(BaseModel):
-    id: UUID
-    user_id: UUID
-    exercise_id: UUID
-    judge0_language_id: int
-    created_at: datetime
-
-    class Config:
-        from_attributes = True
-
-class CreateProgrammingSubmissionSchema(BaseModel):
-    user_id: UUID
-    exercise_id: UUID
-    judge0_language_id: int
-    code: str
-
-    class Config:
-        from_attributes = True
-
-class ProgrammingSubmissionSchema(BaseModel):
-    id: UUID
-    user_id: UUID
-    exercise_id: UUID
-    judge0_language_id: int
-    code: str
-    status: str
-    score: Optional[float]
-    test_results: List[ProgrammingTestResultSchema]
-    created_at: datetime
-    updated_at: datetime
-
-    class Config:
-        from_attributes = True
-
-class ProgrammingSubmissionStatSchema(BaseModel):
-    id: UUID
-    user_id: UUID
-    exercise_id: UUID
-    judge0_language_id: int
-    status: str
-    passed_testcases: int
-    total_testcases: int
-
-class ProgrammingSubmissionBriefSchema(BaseModel):
-    id: UUID
-    judge0_language_id: int
-    status: str
-    passed_testcases: int
-    total_testcases: int
-
-class ProgrammingSubmissionCreateResponse(BaseModel):
-    id: UUID
-    status: SubmissionStatus
-
-    class Config:
-        from_attributes = True
-
-class ProgrammingSubmissionUpdate(BaseModel):
-    status: Optional[str] = None
-    score: Optional[float] = None
-
-=======
 from pydantic import BaseModel, Field
 from typing import Optional, List
 from uuid import UUID
@@ -222,4 +122,3 @@
 class ProgrammingSubmissionUpdate(BaseModel):
     status: Optional[str] = None
     score: Optional[float] = None
->>>>>>> ba0789ee
