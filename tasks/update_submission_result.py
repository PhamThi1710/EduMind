--- conflicted
+++ resolved
@@ -50,21 +50,11 @@
             for tr, res in zip(pending_results, judge0_results):
                 time = res.get("time")
                 memory = res.get("memory")
-<<<<<<< HEAD
-
-=======
->>>>>>> d44e967b
                 tr.status = res["status"]
                 tr.stdout = res["stdout"]
                 tr.time = float(time) if time else None
                 tr.memory = float(memory) if memory else None
                 tr.stderr = res["stderr"]
-<<<<<<< HEAD
-                tr.time = float(time) if time else None
-                tr.memory = float(memory) if memory else None
-=======
-         
->>>>>>> d44e967b
 
                 if res["status"] in ["In Queue", "Processing"]:
                     still_processing = True
