--- conflicted
+++ resolved
@@ -1,6 +1,3 @@
-<<<<<<< HEAD
-__all__ = [ ]
-=======
 from .user import UserController
 from .dashboard import StudentCoursesController, ActivitiesController
 from .courses import CoursesController, StudentLessonsController, StudentExercisesController
@@ -22,5 +19,4 @@
     "RecommendDocumentsController",
     "RecommendLessonsController",
     "LearningPathsController",
-]
->>>>>>> 87b277f4
+]