--- conflicted
+++ resolved
@@ -1,10 +1,8 @@
-<<<<<<< HEAD
+
 from sqlalchemy import Column, Integer, Text, ARRAY, ForeignKey, Enum
 from sqlalchemy.dialects.postgresql import UUID
 from uuid import uuid4
 from sqlalchemy.orm import relationship
-=======
->>>>>>> c8133bfa
 from core.db import Base
 from sqlalchemy.orm import relationship
 from core.repository.enum import StatusType
@@ -14,11 +12,7 @@
 class RecommendLessons(Base):
     __tablename__ = "recommend_lessons"
     
-<<<<<<< HEAD
     id = Column(UUID, primary_key=True, default=uuid4)
-=======
-    id = Column(UUID, ForeignKey("lessons.id"), primary_key=True)
->>>>>>> c8133bfa
     learning_path_id = Column(UUID, ForeignKey("learning_paths.id"), nullable=False)
     lesson_id = Column(UUID, ForeignKey("lessons.id"), nullable=True)
     progress = Column(Integer, default=0, nullable=False)
