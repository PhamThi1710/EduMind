from fastapi import APIRouter

<<<<<<< HEAD
# from machine.api.v2.user import router as user_router

router = APIRouter(prefix="/v2")
# router.include_router(user_router)
=======
from .courses import router as courses_router

router = APIRouter(prefix="/v2")

router.include_router(courses_router)
>>>>>>> 2972e1ed

__all__ = ["router"]<|MERGE_RESOLUTION|>--- conflicted
+++ resolved
@@ -1,16 +1,12 @@
 from fastapi import APIRouter
 
-<<<<<<< HEAD
 # from machine.api.v2.user import router as user_router
 
-router = APIRouter(prefix="/v2")
-# router.include_router(user_router)
-=======
+# # router.include_router(user_router)
 from .courses import router as courses_router
 
 router = APIRouter(prefix="/v2")
 
 router.include_router(courses_router)
->>>>>>> 2972e1ed
 
 __all__ = ["router"]