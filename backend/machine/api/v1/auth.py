import os
import jwt
<<<<<<< HEAD
import random
import string
import httpx
=======
import httpx
import random
import string
>>>>>>> 592a6947
from fastapi import Depends
from core.response import Ok
from fastapi import APIRouter
from core.exceptions import *
from dotenv import load_dotenv
from fastapi_mail import FastMail
<<<<<<< HEAD
=======
from fastapi import HTTPException
>>>>>>> 592a6947
from machine.models import Student
from machine.controllers.user import *
from datetime import datetime, timedelta
from passlib.context import CryptContext
from utils.excel_utils import ExcelUtils
from utils.functions import validate_email
<<<<<<< HEAD
from fastapi import HTTPException
=======
>>>>>>> 592a6947
from machine.schemas.requests.auth import *
from machine.providers import InternalProvider
from datetime import datetime, timedelta, timezone
from core.utils.email import conf, send_email_to_user


load_dotenv()
SECRET_KEY = os.getenv("SECRET_KEY")
<<<<<<< HEAD
ALGORITHM = os.getenv("ALGORITHM", "HS256")
ACCESS_TOKEN_EXPIRE_MINUTES = int(os.getenv("ACCESS_TOKEN_EXPIRE_MINUTES", 30))
=======
REFRESH_SECRET_KEY = os.getenv("REFRESH_SECRET_KEY")
ALGORITHM = os.getenv("ALGORITHM", "HS256")
ACCESS_TOKEN_EXPIRE_MINUTES = int(os.getenv("ACCESS_TOKEN_EXPIRE_MINUTES"))
REFRESH_TOKEN_EXPIRE_DAYS = int(os.getenv("REFRESH_TOKEN_EXPIRE_DAYS"))
>>>>>>> 592a6947
EXCEL_FILE_PATH = os.getenv("EXCEL_FILE_PATH", "backend/data/emails.xlsx")
CLIENT_AUTH = os.getenv("CLIENT_AUTH")

fm = FastMail(conf)
pwd_context = CryptContext(schemes=["bcrypt"], deprecated="auto")

router = APIRouter(prefix="/auth", tags=["auth"])


def create_access_token(data: dict, expires_delta: timedelta | None = None) -> str:
    to_encode = {"sub": str(data["sub"])}
<<<<<<< HEAD

=======
>>>>>>> 592a6947
    current_time = datetime.now(timezone(timedelta(hours=7)))

    if expires_delta:
        expire = current_time + expires_delta
    else:
        expire = current_time + timedelta(minutes=15)

    exp_timestamp = int(expire.timestamp())
<<<<<<< HEAD
    print(f"Token will expire at: {datetime.fromtimestamp(exp_timestamp)} (timestamp: {exp_timestamp})")

=======
>>>>>>> 592a6947
    to_encode.update({"exp": exp_timestamp})
    encoded_jwt = jwt.encode(to_encode, SECRET_KEY, algorithm=ALGORITHM)
    return encoded_jwt


<<<<<<< HEAD
=======
def create_refresh_token(data: dict) -> str:
    to_encode = {"sub": str(data["sub"])}
    expire = datetime.now(timezone(timedelta(hours=7))) + timedelta(days=REFRESH_TOKEN_EXPIRE_DAYS)
    to_encode.update({"exp": int(expire.timestamp())})
    encoded_jwt = jwt.encode(to_encode, REFRESH_SECRET_KEY, algorithm=ALGORITHM)
    return encoded_jwt


def decode_refresh_token(token: str) -> dict:
    try:
        payload = jwt.decode(token, REFRESH_SECRET_KEY, algorithms=[ALGORITHM])
        return payload
    except jwt.ExpiredSignatureError:
        raise UnauthorizedException("Refresh token has expired")
    except jwt.JWTError:
        raise UnauthorizedException("Invalid refresh token")


>>>>>>> 592a6947
def hash_password(password: str) -> str:
    return pwd_context.hash(password)


def generate_code(length: int = 6) -> str:
    return "".join(random.choices(string.digits, k=length))


def get_role_from_excel(email: str):
    excel_professors = ExcelUtils(EXCEL_FILE_PATH, "Professor")
    if excel_professors.check_email_exist(email):
        return "professor"

    excel_admins = ExcelUtils(EXCEL_FILE_PATH, "Admin")
    if excel_admins.check_email_exist(email):
        return "admin"

    return None


async def verify_google_token(access_token: str):
    google_api_url = os.getenv("GOOGLE_API_URL")
<<<<<<< HEAD

=======
>>>>>>> 592a6947
    if not google_api_url:
        raise ValueError("Google API URL is not set in the environment variables.")

    async with httpx.AsyncClient() as client:
        response = await client.get(f"{google_api_url}{access_token}")

    if response.status_code != 200:
        raise HTTPException(status_code=400, detail="Invalid Google token")

    return response.json()


<<<<<<< HEAD
=======
def create_tokens_response(user_id: str, user_data: dict) -> dict:
    access_token_expires = timedelta(minutes=ACCESS_TOKEN_EXPIRE_MINUTES)
    access_token = create_access_token(data={"sub": user_id}, expires_delta=access_token_expires)
    refresh_token = create_refresh_token(data={"sub": user_id})

    return {"access_token": access_token, "refresh_token": refresh_token, **user_data}


>>>>>>> 592a6947
@router.post("/login")
async def login(
    request: LoginRequest,
    student_controller: StudentController = Depends(InternalProvider().get_student_controller),
    professor_controller: ProfessorController = Depends(InternalProvider().get_professor_controller),
    admin_controller: AdminController = Depends(InternalProvider().get_admin_controller),
):
    """
    Login User
    """
    if not request.email or not request.password:
        raise UnauthorizedException("Email and password are required.")
    if not validate_email(request.email):
        raise UnauthorizedException("Invalid email")

    role = get_role_from_excel(request.email)

    user = None
    role_response = None

    if role == "professor":
        user = await professor_controller.professor_repository.first(where_=[Professor.email == request.email])
        role_response = "professor"
    elif role == "admin":
        user = await admin_controller.admin_repository.first(where_=[Admin.email == request.email])
        role_response = "admin"
    else:
        user = await student_controller.student_repository.first(where_=[Student.email == request.email])
        role_response = "student"

    if not user:
        code = generate_code()
        await send_email_to_user(request.email, code)

        user_attributes = {
            "name": request.email.split("@")[0],
            "email": request.email,
            "password": hash_password(request.password),
<<<<<<< HEAD
            "verification_code": code,
            "verification_code_expires_at": datetime.utcnow() + timedelta(minutes=10),
            "is_email_verified": False,
=======
            "is_email_verified": False,
            "verification_code": code,
            "verification_code_expires_at": datetime.utcnow() + timedelta(minutes=10),
>>>>>>> 592a6947
        }

        if role == "professor":
            new_user = await professor_controller.professor_repository.create(attributes=user_attributes, commit=True)
        elif role == "admin":
            new_user = await admin_controller.admin_repository.create(attributes=user_attributes, commit=True)
        else:
            new_user = await student_controller.student_repository.create(attributes=user_attributes, commit=True)

        user_response = {
<<<<<<< HEAD
            "id": new_user.id,
            "name": new_user.name,
            "email": new_user.email,
            "is_email_verified": new_user.is_email_verified,
            "verification_code": new_user.verification_code,
            "verification_code_expires_at": new_user.verification_code_expires_at,
=======
            "name": new_user.name,
            "email": new_user.email,
            "is_email_verified": new_user.is_email_verified,
>>>>>>> 592a6947
        }

        return Ok(data=user_response, message="User not found. Verification code sent to email")

    if not user.password:
        if role == "professor":
            new_user = await professor_controller.professor_repository.update(
                where_=[Professor.email == request.email],
                attributes={"password": hash_password(request.password)},
                commit=True,
            )
        elif role == "admin":
            new_user = await admin_controller.admin_repository.update(
                where_=[Admin.email == request.email],
                attributes={"password": hash_password(request.password)},
                commit=True,
            )
        else:
            new_user = await student_controller.student_repository.update(
                where_=[Student.email == request.email],
                attributes={"password": hash_password(request.password)},
                commit=True,
            )

<<<<<<< HEAD
        user_response = {
            "id": new_user.id,
            "name": new_user.name,
            "email": new_user.email,
            "is_active": True,
        }

        access_token_expires = timedelta(minutes=ACCESS_TOKEN_EXPIRE_MINUTES)
        access_token = create_access_token(data={"sub": user.id}, expires_delta=access_token_expires)
        return Ok(
            data={"access_token": access_token, "token_type": "bearer", "role": role_response, **user_response},
=======
        user_response = {"name": new_user.name, "email": new_user.email, "is_active": True, "role": role_response}

        return Ok(
            data=create_tokens_response(user.id, user_response),
>>>>>>> 592a6947
            message="Login successfully",
        )

    if not pwd_context.verify(request.password, user.password):
        raise UnauthorizedException("Invalid password")

    if not user.is_email_verified:
<<<<<<< HEAD
        raise UnauthorizedException("Email is not verified. Please verify your email.")

    access_token_expires = timedelta(minutes=ACCESS_TOKEN_EXPIRE_MINUTES)
    access_token = create_access_token(data={"sub": user.id}, expires_delta=access_token_expires)

    user_response = {
        "id": user.id,
        "name": user.name,
        "email": user.email,
        "is_email_verified": user.is_email_verified,
    }

    return Ok(
        data={"access_token": access_token, "token_type": "bearer", "role": role_response, **user_response},
=======
        return Ok(data=None, message="Your email hasn't been verified. Please verify your email to login.")

    user_response = {
        "name": user.name,
        "email": user.email,
        "is_email_verified": user.is_email_verified,
        "role": role_response,
    }

    return Ok(
        data=create_tokens_response(user.id, user_response),
>>>>>>> 592a6947
        message="Login successfully",
    )


<<<<<<< HEAD
=======
@router.post("/refresh-token")
async def refresh_token(
    request: RefreshTokenRequest,
    student_controller: StudentController = Depends(InternalProvider().get_student_controller),
    professor_controller: ProfessorController = Depends(InternalProvider().get_professor_controller),
    admin_controller: AdminController = Depends(InternalProvider().get_admin_controller),
):
    """
    Refresh Access Token using Refresh Token
    """
    try:
        payload = decode_refresh_token(request.refresh_token)
        user_id = payload.get("sub")

        user = None
        role_response = None

        user = await professor_controller.professor_repository.first(where_=[Professor.id == user_id])
        if user:
            role_response = "professor"
        else:
            user = await admin_controller.admin_repository.first(where_=[Admin.id == user_id])
            if user:
                role_response = "admin"
            else:
                user = await student_controller.student_repository.first(where_=[Student.id == user_id])
                if user:
                    role_response = "student"

        if not user:
            raise UnauthorizedException("User not found")

        user_response = {
            "name": user.name,
            "email": user.email,
            "is_email_verified": user.is_email_verified,
            "role": role_response,
        }

        access_token_expires = timedelta(minutes=ACCESS_TOKEN_EXPIRE_MINUTES)
        access_token = create_access_token(data={"sub": user_id}, expires_delta=access_token_expires)

        return Ok(data={"access_token": access_token, **user_response}, message="Token refreshed successfully")

    except Exception as e:
        raise UnauthorizedException(str(e))


>>>>>>> 592a6947
@router.post("/verify-email")
async def verify_email(
    request: VerifyEmailRequest,
    student_controller: StudentController = Depends(InternalProvider().get_student_controller),
    professor_controller: ProfessorController = Depends(InternalProvider().get_professor_controller),
    admin_controller: AdminController = Depends(InternalProvider().get_admin_controller),
):
    """
    Verify Email Address for Student, Professor, and Admin
    """
    if not request.email or not request.code:
        raise UnauthorizedException("Email and code are required")

    role = get_role_from_excel(request.email)
    user = None

    if role == "professor":
        user = await professor_controller.professor_repository.first(where_=[Professor.email == request.email])
    elif role == "admin":
        user = await admin_controller.admin_repository.first(where_=[Admin.email == request.email])
    else:
        user = await student_controller.student_repository.first(where_=[Student.email == request.email])

    if not user:
        raise NotFoundException("User not found")

<<<<<<< HEAD
    if request.code != user.verification_code:
        raise UnauthorizedException("Invalid verification code")

    if user.verification_code_expires_at < datetime.utcnow():
        raise UnauthorizedException("Verification code has expired")
=======
    if request.reset_password:
        if request.code != user.password_reset_code:
            raise UnauthorizedException("Invalid reset code")
        if user.password_reset_code_expires_at < datetime.utcnow():
            raise UnauthorizedException("Reset code has expired")
    else:
        if request.code != user.verification_code:
            raise UnauthorizedException("Invalid verification code")
        if user.verification_code_expires_at < datetime.utcnow():
            raise UnauthorizedException("Verification code has expired")
>>>>>>> 592a6947

    update_attributes = {
        "is_email_verified": True,
        "is_active": True,
    }

    if role == "professor":
        updated_user = await professor_controller.professor_repository.update(
            where_=[Professor.email == request.email], attributes=update_attributes, commit=True
        )
    elif role == "admin":
        updated_user = await admin_controller.admin_repository.update(
            where_=[Admin.email == request.email], attributes=update_attributes, commit=True
        )
    else:
        updated_user = await student_controller.student_repository.update(
            where_=[Student.email == request.email], attributes=update_attributes, commit=True
        )

    response = {
<<<<<<< HEAD
        "id": updated_user.id,
        "name": updated_user.name,
        "email": updated_user.email,
        "is_email_verified": updated_user.is_email_verified,
        "verification_code": updated_user.verification_code,
        "verification_code_expires_at": updated_user.verification_code_expires_at,
=======
        "name": updated_user.name,
        "email": updated_user.email,
        "is_email_verified": updated_user.is_email_verified,
>>>>>>> 592a6947
    }

    return Ok(data=response, message="Email verified successfully")


@router.post("/resend-verification-code")
async def resend_verification_code(
    request: ResendVerificationCodeRequest,
    student_controller: StudentController = Depends(InternalProvider().get_student_controller),
    professor_controller: ProfessorController = Depends(InternalProvider().get_professor_controller),
    admin_controller: AdminController = Depends(InternalProvider().get_admin_controller),
):
    """
    Resend Verification Code for Student, Professor, and Admin
    """
    if not request.email:
        raise UnauthorizedException("Email is required")

    role = get_role_from_excel(request.email)
    user = None

    if role == "professor":
        user = await professor_controller.professor_repository.first(where_=[Professor.email == request.email])
    elif role == "admin":
        user = await admin_controller.admin_repository.first(where_=[Admin.email == request.email])
    else:
        user = await student_controller.student_repository.first(where_=[Student.email == request.email])

    if not user:
        raise NotFoundException("User not found")

    code = generate_code()

    await send_email_to_user(request.email, code)

    update_attributes = {
        "verification_code": code,
        "verification_code_expires_at": datetime.utcnow() + timedelta(minutes=10),
    }

    if role == "professor":
        updated_user = await professor_controller.professor_repository.update(
            where_=[Professor.email == request.email], attributes=update_attributes, commit=True
        )
    elif role == "admin":
        updated_user = await admin_controller.admin_repository.update(
            where_=[Admin.email == request.email], attributes=update_attributes, commit=True
        )
    else:
        updated_user = await student_controller.student_repository.update(
            where_=[Student.email == request.email], attributes=update_attributes, commit=True
        )

    response = {
<<<<<<< HEAD
        "id": updated_user.id,
        "name": updated_user.name,
        "email": updated_user.email,
        "is_email_verified": updated_user.is_email_verified,
        "verification_code": updated_user.verification_code,
        "verification_code_expires_at": updated_user.verification_code_expires_at,
=======
        "name": updated_user.name,
        "email": updated_user.email,
        "is_email_verified": updated_user.is_email_verified,
>>>>>>> 592a6947
    }

    return Ok(data=response, message="Resend verification code successfully")


@router.post("/forgot-password")
async def forgot_password(
    request: ForgotPasswordRequest,
    student_controller: StudentController = Depends(InternalProvider().get_student_controller),
    professor_controller: ProfessorController = Depends(InternalProvider().get_professor_controller),
    admin_controller: AdminController = Depends(InternalProvider().get_admin_controller),
):
    """Forgot Password Handle for Student, Professor, and Admin"""
    if not request.email:
        raise UnauthorizedException("Email is required!")

    role = get_role_from_excel(request.email)
    user = None

    if role == "professor":
        user = await professor_controller.professor_repository.first(where_=[Professor.email == request.email])
    elif role == "admin":
        user = await admin_controller.admin_repository.first(where_=[Admin.email == request.email])
    else:
        user = await student_controller.student_repository.first(where_=[Student.email == request.email])

    if not user:
        raise UnauthorizedException("User not found")

    code = generate_code()

    await send_email_to_user(request.email, code, template_name="forgot-template.html")

    update_attributes = {
        "password_reset_code": code,
        "password_reset_code_expires_at": datetime.utcnow() + timedelta(minutes=10),
    }

    if role == "professor":
        updated_user = await professor_controller.professor_repository.update(
            where_=[Professor.email == request.email], attributes=update_attributes, commit=True
        )
    elif role == "admin":
        updated_user = await admin_controller.admin_repository.update(
            where_=[Admin.email == request.email], attributes=update_attributes, commit=True
        )
    else:
        updated_user = await student_controller.student_repository.update(
            where_=[Student.email == request.email], attributes=update_attributes, commit=True
        )

    response = {
<<<<<<< HEAD
        "id": updated_user.id,
        "name": updated_user.name,
        "email": updated_user.email,
        "is_email_verified": updated_user.is_email_verified,
        "password_reset_code": updated_user.password_reset_code,
        "password_reset_code_expires_at": updated_user.password_reset_code_expires_at,
=======
        "name": updated_user.name,
        "email": updated_user.email,
        "is_email_verified": updated_user.is_email_verified,
>>>>>>> 592a6947
    }

    return Ok(data=response, message="Sent code to reset password successfully")


@router.post("/reset-password")
async def reset_password(
    request: ResetPasswordRequest,
    student_controller: StudentController = Depends(InternalProvider().get_student_controller),
    professor_controller: ProfessorController = Depends(InternalProvider().get_professor_controller),
    admin_controller: AdminController = Depends(InternalProvider().get_admin_controller),
):
    """Reset Password Handle for Student, Professor, and Admin"""
    if not request.email or not request.code or not request.new_password:
        raise UnauthorizedException("Email, code, and password are required")

    role = get_role_from_excel(request.email)
    user = None

    if role == "professor":
        user = await professor_controller.professor_repository.first(where_=[Professor.email == request.email])
    elif role == "admin":
        user = await admin_controller.admin_repository.first(where_=[Admin.email == request.email])
    else:
        user = await student_controller.student_repository.first(where_=[Student.email == request.email])

    if not user:
        raise UnauthorizedException("User not found")

    if request.code != user.password_reset_code:
        raise UnauthorizedException("Invalid reset code")

    if user.password_reset_code_expires_at < datetime.utcnow():
        raise UnauthorizedException("Reset code has expired")

    update_attributes = {
        "password": hash_password(request.new_password),
        "password_reset_code": None,
        "password_reset_code_expires_at": None,
    }

    if role == "professor":
        updated_user = await professor_controller.professor_repository.update(
            where_=[Professor.email == request.email], attributes=update_attributes, commit=True
        )
    elif role == "admin":
        updated_user = await admin_controller.admin_repository.update(
            where_=[Admin.email == request.email], attributes=update_attributes, commit=True
        )
    else:
        updated_user = await student_controller.student_repository.update(
            where_=[Student.email == request.email], attributes=update_attributes, commit=True
        )

    response = {
<<<<<<< HEAD
        "id": updated_user.id,
=======
>>>>>>> 592a6947
        "name": updated_user.name,
        "email": updated_user.email,
        "is_email_verified": updated_user.is_email_verified,
    }

    return Ok(data=response, message="Reset password successfully")


@router.post("/google-login")
async def google_login(
    auth_request: GoogleAuthRequest,
    student_controller: StudentController = Depends(InternalProvider().get_student_controller),
    professor_controller: ProfessorController = Depends(InternalProvider().get_professor_controller),
    admin_controller: AdminController = Depends(InternalProvider().get_admin_controller),
):
    google_token_info = await verify_google_token(auth_request.access_token)

<<<<<<< HEAD
    if google_token_info["email"] != auth_request.email:
        raise UnauthorizedException("Email does not match")

    email = google_token_info["email"]

    role = get_role_from_excel(email)
    user_attributes = {
        "name": email.split("@")[0],
        "email": email,
        "password": hash_password(email),
=======
    if google_token_info["email"] != auth_request.user_info.email:
        raise UnauthorizedException("Email does not match")

    role = get_role_from_excel(auth_request.user_info.email)

    user = None
    role_response = None

    if role == "professor":
        user = await professor_controller.professor_repository.first(
            where_=[Professor.email == auth_request.user_info.email]
        )
        role_response = "professor"
    elif role == "admin":
        user = await admin_controller.admin_repository.first(where_=[Admin.email == auth_request.user_info.email])
        role_response = "admin"
    else:
        user = await student_controller.student_repository.first(where_=[Student.email == auth_request.user_info.email])
        role_response = "student"

    if user and user.password:
        user_response = {
            "name": user.name,
            "email": user.email,
            "is_email_verified": user.is_email_verified,
            "role": role_response,
        }
        return Ok(
            data=create_tokens_response(user.id, user_response),
            message="Login successfully",
        )

    if user and not user.password:
        user_response = {
            "name": user.name,
            "email": user.email,
            "is_email_verified": user.is_email_verified,
        }
        return Ok(
            data=user_response,
            message="Your account hasn't had the password. Please add a password to your account to complete your profile.",
        )

    user_attributes = {
        "name": auth_request.user_info.name,
        "email": auth_request.user_info.email,
        "avatar_url": auth_request.user_info.picture,
        "is_email_verified": auth_request.user_info.verified_email,
        "is_active": True,
>>>>>>> 592a6947
    }

    if role == "professor":
        new_user = await professor_controller.professor_repository.create(attributes=user_attributes, commit=True)
    elif role == "admin":
        new_user = await admin_controller.admin_repository.create(attributes=user_attributes, commit=True)
    else:
        new_user = await student_controller.student_repository.create(attributes=user_attributes, commit=True)

    if not new_user:
        raise Exception("Cannot create user. Please contact the admin for support")

    user_response = {
<<<<<<< HEAD
        "id": new_user.id,
=======
>>>>>>> 592a6947
        "name": new_user.name,
        "email": new_user.email,
    }

    return Ok(
        data=user_response,
        message="Google login successfully! Please add password to your account to complete your profile.",
    )<|MERGE_RESOLUTION|>--- conflicted
+++ resolved
@@ -1,34 +1,21 @@
 import os
 import jwt
-<<<<<<< HEAD
-import random
-import string
-import httpx
-=======
 import httpx
 import random
 import string
->>>>>>> 592a6947
 from fastapi import Depends
 from core.response import Ok
 from fastapi import APIRouter
 from core.exceptions import *
 from dotenv import load_dotenv
 from fastapi_mail import FastMail
-<<<<<<< HEAD
-=======
 from fastapi import HTTPException
->>>>>>> 592a6947
 from machine.models import Student
 from machine.controllers.user import *
 from datetime import datetime, timedelta
 from passlib.context import CryptContext
 from utils.excel_utils import ExcelUtils
 from utils.functions import validate_email
-<<<<<<< HEAD
-from fastapi import HTTPException
-=======
->>>>>>> 592a6947
 from machine.schemas.requests.auth import *
 from machine.providers import InternalProvider
 from datetime import datetime, timedelta, timezone
@@ -37,15 +24,10 @@
 
 load_dotenv()
 SECRET_KEY = os.getenv("SECRET_KEY")
-<<<<<<< HEAD
-ALGORITHM = os.getenv("ALGORITHM", "HS256")
-ACCESS_TOKEN_EXPIRE_MINUTES = int(os.getenv("ACCESS_TOKEN_EXPIRE_MINUTES", 30))
-=======
 REFRESH_SECRET_KEY = os.getenv("REFRESH_SECRET_KEY")
 ALGORITHM = os.getenv("ALGORITHM", "HS256")
 ACCESS_TOKEN_EXPIRE_MINUTES = int(os.getenv("ACCESS_TOKEN_EXPIRE_MINUTES"))
 REFRESH_TOKEN_EXPIRE_DAYS = int(os.getenv("REFRESH_TOKEN_EXPIRE_DAYS"))
->>>>>>> 592a6947
 EXCEL_FILE_PATH = os.getenv("EXCEL_FILE_PATH", "backend/data/emails.xlsx")
 CLIENT_AUTH = os.getenv("CLIENT_AUTH")
 
@@ -57,10 +39,6 @@
 
 def create_access_token(data: dict, expires_delta: timedelta | None = None) -> str:
     to_encode = {"sub": str(data["sub"])}
-<<<<<<< HEAD
-
-=======
->>>>>>> 592a6947
     current_time = datetime.now(timezone(timedelta(hours=7)))
 
     if expires_delta:
@@ -69,18 +47,11 @@
         expire = current_time + timedelta(minutes=15)
 
     exp_timestamp = int(expire.timestamp())
-<<<<<<< HEAD
-    print(f"Token will expire at: {datetime.fromtimestamp(exp_timestamp)} (timestamp: {exp_timestamp})")
-
-=======
->>>>>>> 592a6947
     to_encode.update({"exp": exp_timestamp})
     encoded_jwt = jwt.encode(to_encode, SECRET_KEY, algorithm=ALGORITHM)
     return encoded_jwt
 
 
-<<<<<<< HEAD
-=======
 def create_refresh_token(data: dict) -> str:
     to_encode = {"sub": str(data["sub"])}
     expire = datetime.now(timezone(timedelta(hours=7))) + timedelta(days=REFRESH_TOKEN_EXPIRE_DAYS)
@@ -99,7 +70,6 @@
         raise UnauthorizedException("Invalid refresh token")
 
 
->>>>>>> 592a6947
 def hash_password(password: str) -> str:
     return pwd_context.hash(password)
 
@@ -122,10 +92,6 @@
 
 async def verify_google_token(access_token: str):
     google_api_url = os.getenv("GOOGLE_API_URL")
-<<<<<<< HEAD
-
-=======
->>>>>>> 592a6947
     if not google_api_url:
         raise ValueError("Google API URL is not set in the environment variables.")
 
@@ -138,8 +104,6 @@
     return response.json()
 
 
-<<<<<<< HEAD
-=======
 def create_tokens_response(user_id: str, user_data: dict) -> dict:
     access_token_expires = timedelta(minutes=ACCESS_TOKEN_EXPIRE_MINUTES)
     access_token = create_access_token(data={"sub": user_id}, expires_delta=access_token_expires)
@@ -148,7 +112,6 @@
     return {"access_token": access_token, "refresh_token": refresh_token, **user_data}
 
 
->>>>>>> 592a6947
 @router.post("/login")
 async def login(
     request: LoginRequest,
@@ -187,15 +150,9 @@
             "name": request.email.split("@")[0],
             "email": request.email,
             "password": hash_password(request.password),
-<<<<<<< HEAD
-            "verification_code": code,
-            "verification_code_expires_at": datetime.utcnow() + timedelta(minutes=10),
-            "is_email_verified": False,
-=======
             "is_email_verified": False,
             "verification_code": code,
             "verification_code_expires_at": datetime.utcnow() + timedelta(minutes=10),
->>>>>>> 592a6947
         }
 
         if role == "professor":
@@ -206,18 +163,9 @@
             new_user = await student_controller.student_repository.create(attributes=user_attributes, commit=True)
 
         user_response = {
-<<<<<<< HEAD
-            "id": new_user.id,
             "name": new_user.name,
             "email": new_user.email,
             "is_email_verified": new_user.is_email_verified,
-            "verification_code": new_user.verification_code,
-            "verification_code_expires_at": new_user.verification_code_expires_at,
-=======
-            "name": new_user.name,
-            "email": new_user.email,
-            "is_email_verified": new_user.is_email_verified,
->>>>>>> 592a6947
         }
 
         return Ok(data=user_response, message="User not found. Verification code sent to email")
@@ -242,24 +190,10 @@
                 commit=True,
             )
 
-<<<<<<< HEAD
-        user_response = {
-            "id": new_user.id,
-            "name": new_user.name,
-            "email": new_user.email,
-            "is_active": True,
-        }
-
-        access_token_expires = timedelta(minutes=ACCESS_TOKEN_EXPIRE_MINUTES)
-        access_token = create_access_token(data={"sub": user.id}, expires_delta=access_token_expires)
-        return Ok(
-            data={"access_token": access_token, "token_type": "bearer", "role": role_response, **user_response},
-=======
         user_response = {"name": new_user.name, "email": new_user.email, "is_active": True, "role": role_response}
 
         return Ok(
             data=create_tokens_response(user.id, user_response),
->>>>>>> 592a6947
             message="Login successfully",
         )
 
@@ -267,22 +201,6 @@
         raise UnauthorizedException("Invalid password")
 
     if not user.is_email_verified:
-<<<<<<< HEAD
-        raise UnauthorizedException("Email is not verified. Please verify your email.")
-
-    access_token_expires = timedelta(minutes=ACCESS_TOKEN_EXPIRE_MINUTES)
-    access_token = create_access_token(data={"sub": user.id}, expires_delta=access_token_expires)
-
-    user_response = {
-        "id": user.id,
-        "name": user.name,
-        "email": user.email,
-        "is_email_verified": user.is_email_verified,
-    }
-
-    return Ok(
-        data={"access_token": access_token, "token_type": "bearer", "role": role_response, **user_response},
-=======
         return Ok(data=None, message="Your email hasn't been verified. Please verify your email to login.")
 
     user_response = {
@@ -294,13 +212,10 @@
 
     return Ok(
         data=create_tokens_response(user.id, user_response),
->>>>>>> 592a6947
         message="Login successfully",
     )
 
 
-<<<<<<< HEAD
-=======
 @router.post("/refresh-token")
 async def refresh_token(
     request: RefreshTokenRequest,
@@ -349,7 +264,6 @@
         raise UnauthorizedException(str(e))
 
 
->>>>>>> 592a6947
 @router.post("/verify-email")
 async def verify_email(
     request: VerifyEmailRequest,
@@ -376,13 +290,6 @@
     if not user:
         raise NotFoundException("User not found")
 
-<<<<<<< HEAD
-    if request.code != user.verification_code:
-        raise UnauthorizedException("Invalid verification code")
-
-    if user.verification_code_expires_at < datetime.utcnow():
-        raise UnauthorizedException("Verification code has expired")
-=======
     if request.reset_password:
         if request.code != user.password_reset_code:
             raise UnauthorizedException("Invalid reset code")
@@ -393,7 +300,6 @@
             raise UnauthorizedException("Invalid verification code")
         if user.verification_code_expires_at < datetime.utcnow():
             raise UnauthorizedException("Verification code has expired")
->>>>>>> 592a6947
 
     update_attributes = {
         "is_email_verified": True,
@@ -414,35 +320,81 @@
         )
 
     response = {
-<<<<<<< HEAD
-        "id": updated_user.id,
         "name": updated_user.name,
         "email": updated_user.email,
         "is_email_verified": updated_user.is_email_verified,
-        "verification_code": updated_user.verification_code,
-        "verification_code_expires_at": updated_user.verification_code_expires_at,
-=======
+    }
+
+    return Ok(data=response, message="Email verified successfully")
+
+
+@router.post("/resend-verification-code")
+async def resend_verification_code(
+    request: ResendVerificationCodeRequest,
+    student_controller: StudentController = Depends(InternalProvider().get_student_controller),
+    professor_controller: ProfessorController = Depends(InternalProvider().get_professor_controller),
+    admin_controller: AdminController = Depends(InternalProvider().get_admin_controller),
+):
+    """
+    Resend Verification Code for Student, Professor, and Admin
+    """
+    if not request.email:
+        raise UnauthorizedException("Email is required")
+
+    role = get_role_from_excel(request.email)
+    user = None
+
+    if role == "professor":
+        user = await professor_controller.professor_repository.first(where_=[Professor.email == request.email])
+    elif role == "admin":
+        user = await admin_controller.admin_repository.first(where_=[Admin.email == request.email])
+    else:
+        user = await student_controller.student_repository.first(where_=[Student.email == request.email])
+
+    if not user:
+        raise NotFoundException("User not found")
+
+    code = generate_code()
+
+    await send_email_to_user(request.email, code)
+
+    update_attributes = {
+        "verification_code": code,
+        "verification_code_expires_at": datetime.utcnow() + timedelta(minutes=10),
+    }
+
+    if role == "professor":
+        updated_user = await professor_controller.professor_repository.update(
+            where_=[Professor.email == request.email], attributes=update_attributes, commit=True
+        )
+    elif role == "admin":
+        updated_user = await admin_controller.admin_repository.update(
+            where_=[Admin.email == request.email], attributes=update_attributes, commit=True
+        )
+    else:
+        updated_user = await student_controller.student_repository.update(
+            where_=[Student.email == request.email], attributes=update_attributes, commit=True
+        )
+
+    response = {
         "name": updated_user.name,
         "email": updated_user.email,
         "is_email_verified": updated_user.is_email_verified,
->>>>>>> 592a6947
-    }
-
-    return Ok(data=response, message="Email verified successfully")
-
-
-@router.post("/resend-verification-code")
-async def resend_verification_code(
-    request: ResendVerificationCodeRequest,
-    student_controller: StudentController = Depends(InternalProvider().get_student_controller),
-    professor_controller: ProfessorController = Depends(InternalProvider().get_professor_controller),
-    admin_controller: AdminController = Depends(InternalProvider().get_admin_controller),
-):
-    """
-    Resend Verification Code for Student, Professor, and Admin
-    """
+    }
+
+    return Ok(data=response, message="Resend verification code successfully")
+
+
+@router.post("/forgot-password")
+async def forgot_password(
+    request: ForgotPasswordRequest,
+    student_controller: StudentController = Depends(InternalProvider().get_student_controller),
+    professor_controller: ProfessorController = Depends(InternalProvider().get_professor_controller),
+    admin_controller: AdminController = Depends(InternalProvider().get_admin_controller),
+):
+    """Forgot Password Handle for Student, Professor, and Admin"""
     if not request.email:
-        raise UnauthorizedException("Email is required")
+        raise UnauthorizedException("Email is required!")
 
     role = get_role_from_excel(request.email)
     user = None
@@ -455,15 +407,15 @@
         user = await student_controller.student_repository.first(where_=[Student.email == request.email])
 
     if not user:
-        raise NotFoundException("User not found")
+        raise UnauthorizedException("User not found")
 
     code = generate_code()
 
-    await send_email_to_user(request.email, code)
+    await send_email_to_user(request.email, code, template_name="forgot-template.html")
 
     update_attributes = {
-        "verification_code": code,
-        "verification_code_expires_at": datetime.utcnow() + timedelta(minutes=10),
+        "password_reset_code": code,
+        "password_reset_code_expires_at": datetime.utcnow() + timedelta(minutes=10),
     }
 
     if role == "professor":
@@ -480,82 +432,9 @@
         )
 
     response = {
-<<<<<<< HEAD
-        "id": updated_user.id,
         "name": updated_user.name,
         "email": updated_user.email,
         "is_email_verified": updated_user.is_email_verified,
-        "verification_code": updated_user.verification_code,
-        "verification_code_expires_at": updated_user.verification_code_expires_at,
-=======
-        "name": updated_user.name,
-        "email": updated_user.email,
-        "is_email_verified": updated_user.is_email_verified,
->>>>>>> 592a6947
-    }
-
-    return Ok(data=response, message="Resend verification code successfully")
-
-
-@router.post("/forgot-password")
-async def forgot_password(
-    request: ForgotPasswordRequest,
-    student_controller: StudentController = Depends(InternalProvider().get_student_controller),
-    professor_controller: ProfessorController = Depends(InternalProvider().get_professor_controller),
-    admin_controller: AdminController = Depends(InternalProvider().get_admin_controller),
-):
-    """Forgot Password Handle for Student, Professor, and Admin"""
-    if not request.email:
-        raise UnauthorizedException("Email is required!")
-
-    role = get_role_from_excel(request.email)
-    user = None
-
-    if role == "professor":
-        user = await professor_controller.professor_repository.first(where_=[Professor.email == request.email])
-    elif role == "admin":
-        user = await admin_controller.admin_repository.first(where_=[Admin.email == request.email])
-    else:
-        user = await student_controller.student_repository.first(where_=[Student.email == request.email])
-
-    if not user:
-        raise UnauthorizedException("User not found")
-
-    code = generate_code()
-
-    await send_email_to_user(request.email, code, template_name="forgot-template.html")
-
-    update_attributes = {
-        "password_reset_code": code,
-        "password_reset_code_expires_at": datetime.utcnow() + timedelta(minutes=10),
-    }
-
-    if role == "professor":
-        updated_user = await professor_controller.professor_repository.update(
-            where_=[Professor.email == request.email], attributes=update_attributes, commit=True
-        )
-    elif role == "admin":
-        updated_user = await admin_controller.admin_repository.update(
-            where_=[Admin.email == request.email], attributes=update_attributes, commit=True
-        )
-    else:
-        updated_user = await student_controller.student_repository.update(
-            where_=[Student.email == request.email], attributes=update_attributes, commit=True
-        )
-
-    response = {
-<<<<<<< HEAD
-        "id": updated_user.id,
-        "name": updated_user.name,
-        "email": updated_user.email,
-        "is_email_verified": updated_user.is_email_verified,
-        "password_reset_code": updated_user.password_reset_code,
-        "password_reset_code_expires_at": updated_user.password_reset_code_expires_at,
-=======
-        "name": updated_user.name,
-        "email": updated_user.email,
-        "is_email_verified": updated_user.is_email_verified,
->>>>>>> 592a6947
     }
 
     return Ok(data=response, message="Sent code to reset password successfully")
@@ -611,10 +490,6 @@
         )
 
     response = {
-<<<<<<< HEAD
-        "id": updated_user.id,
-=======
->>>>>>> 592a6947
         "name": updated_user.name,
         "email": updated_user.email,
         "is_email_verified": updated_user.is_email_verified,
@@ -632,18 +507,6 @@
 ):
     google_token_info = await verify_google_token(auth_request.access_token)
 
-<<<<<<< HEAD
-    if google_token_info["email"] != auth_request.email:
-        raise UnauthorizedException("Email does not match")
-
-    email = google_token_info["email"]
-
-    role = get_role_from_excel(email)
-    user_attributes = {
-        "name": email.split("@")[0],
-        "email": email,
-        "password": hash_password(email),
-=======
     if google_token_info["email"] != auth_request.user_info.email:
         raise UnauthorizedException("Email does not match")
 
@@ -693,7 +556,6 @@
         "avatar_url": auth_request.user_info.picture,
         "is_email_verified": auth_request.user_info.verified_email,
         "is_active": True,
->>>>>>> 592a6947
     }
 
     if role == "professor":
@@ -707,10 +569,6 @@
         raise Exception("Cannot create user. Please contact the admin for support")
 
     user_response = {
-<<<<<<< HEAD
-        "id": new_user.id,
-=======
->>>>>>> 592a6947
         "name": new_user.name,
         "email": new_user.email,
     }
