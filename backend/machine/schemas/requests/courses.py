--- conflicted
+++ resolved
@@ -14,7 +14,6 @@
     lesson_id: UUID
     course_id: UUID
     
-<<<<<<< HEAD
 class CreateCourseRequest_Course(BaseModel):
     professor_email: str
     name: str
@@ -47,8 +46,6 @@
     image_url: str
     student_courses_list: List[StudentCoursesListResponse]
     
-=======
 class PutLearningOutcomesCoursesRequest(BaseModel):
     course_id: UUID
-    learning_outcomes: list[str]
->>>>>>> 0b7a579a
+    learning_outcomes: list[str]