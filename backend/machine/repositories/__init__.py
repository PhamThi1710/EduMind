--- conflicted
+++ resolved
@@ -1,6 +1,3 @@
-<<<<<<< HEAD
-__all__ = [
-=======
 from .user import UserRepository
 from .student_courses import StudentCoursesRepository
 from .activities import ActivitiesRepository
@@ -30,5 +27,4 @@
     "RecommendDocumentsRepository",
     "LearningPathsRepository",
     "RecommendLessonsRepository",
->>>>>>> 87b277f4
 ]